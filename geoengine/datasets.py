'''
Module for working with datasets and source definitions
'''

from __future__ import annotations
from abc import abstractmethod
from datetime import datetime
from typing import Any, Dict, List, NamedTuple, Optional, Tuple, Union, Generic, TypeVar


from enum import Enum
from uuid import UUID

from attr import dataclass
import numpy as np
import geopandas as gpd
import requests as req

from geoengine.error import GeoEngineException, InputException
from geoengine.auth import get_session
from geoengine.types import GdalDatasetParameters, RasterResultDescriptor, TimeStep, TimeStepGranularity, VectorDataType


_OrgSourceDurationDictT = TypeVar('_OrgSourceDurationDictT', str, Union[str, int, TimeStepGranularity])


class OgrSourceTimeFormat:
    '''Base class for OGR time formats'''

    @abstractmethod
    def to_dict(self) -> Dict[str, str]:
        pass

    @classmethod
    def seconds(cls) -> SecondsOgrSourceTimeFormat:
        return SecondsOgrSourceTimeFormat()

    @classmethod
    def auto(cls) -> AutoOgrSourceTimeFormat:
        return AutoOgrSourceTimeFormat()

    @classmethod
    def custom(cls, format_string: str) -> CustomOgrSourceTimeFormat:
        return CustomOgrSourceTimeFormat(format_string)


@dataclass
class SecondsOgrSourceTimeFormat(OgrSourceTimeFormat):
    '''An OGR time format specified in seconds (UNIX time)'''

    def to_dict(self) -> Dict[str, str]:
        return {
            "format": "seconds"
        }


@dataclass
class AutoOgrSourceTimeFormat(OgrSourceTimeFormat):
    '''An auto detection OGR time format'''

    def to_dict(self) -> Dict[str, str]:
        return {
            "format": "auto"
        }


@dataclass
class CustomOgrSourceTimeFormat(OgrSourceTimeFormat):
    '''A custom OGR time format'''

    custom_format: str

    def to_dict(self) -> Dict[str, str]:
        return {
            "format": "custom",
            "customFormat": self.custom_format
        }


class OgrSourceDuration(Generic[_OrgSourceDurationDictT]):
    '''Base class for the duration part of a OGR time format'''

    @abstractmethod
    def to_dict(self) -> Dict[str, _OrgSourceDurationDictT]:
        pass

    @classmethod
    def zero(cls) -> ZeroOgrSourceDurationSpec:
        return ZeroOgrSourceDurationSpec()

    @classmethod
    def infinite(cls) -> InfiniteOgrSourceDurationSpec:
        return InfiniteOgrSourceDurationSpec()

    @classmethod
    def value(
            cls,
            value: int,
            granularity: TimeStepGranularity = TimeStepGranularity.SECONDS) -> ValueOgrSourceDurationSpec:
        '''Returns the value of the duration'''
        return ValueOgrSourceDurationSpec(TimeStep(value, granularity))


@dataclass
class ValueOgrSourceDurationSpec(OgrSourceDuration):
    '''A fixed value for a source duration'''

    step: TimeStep

    def to_dict(self) -> Dict[str, Union[str, int, TimeStepGranularity]]:
        return {
            "type": "value",
            "step": self.step.step,
            "granularity": self.step.granularity.value
        }


@dataclass
class ZeroOgrSourceDurationSpec(OgrSourceDuration):
    '''An instant, i.e. no duration'''

    def to_dict(self) -> Dict[str, str]:
        return {
            "type": "zero",
        }


@dataclass
class InfiniteOgrSourceDurationSpec(OgrSourceDuration):
    '''An open-ended time duration'''

    def to_dict(self) -> Dict[str, str]:
        return {
            "type": "infinite",
        }


class OgrSourceDatasetTimeType:
    '''A time type specification for OGR dataset definitions'''

    @abstractmethod
    def to_dict(self) -> Dict[str, Union[str, Dict[str, str]]]:
        pass

    @classmethod
    def none(cls) -> NoneOgrSourceDatasetTimeType:
        return NoneOgrSourceDatasetTimeType()

    @classmethod
    def start(cls,
              start_field: str,
              start_format: OgrSourceTimeFormat,
              duration: OgrSourceDuration) -> StartOgrSourceDatasetTimeType:
        '''Specify a start column and a fixed duration'''
        return StartOgrSourceDatasetTimeType(start_field, start_format, duration)

    @classmethod
    def start_end(cls,
                  start_field: str,
                  start_format: OgrSourceTimeFormat,
                  end_field: str,
                  end_format: OgrSourceTimeFormat) -> StartEndOgrSourceDatasetTimeType:
        '''The dataset contains start and end column'''
        return StartEndOgrSourceDatasetTimeType(start_field, start_format, end_field, end_format)

    @classmethod
    def start_duration(cls,
                       start_field: str,
                       start_format: OgrSourceTimeFormat,
                       duration_field: str) -> StartDurationOgrSourceDatasetTimeType:
        '''The dataset contains start and a duration column'''
        return StartDurationOgrSourceDatasetTimeType(start_field, start_format, duration_field)


@dataclass
class NoneOgrSourceDatasetTimeType(OgrSourceDatasetTimeType):
    '''Specify no time information'''

    def to_dict(self) -> Dict[str, Union[str, Dict[str, str]]]:
        return {
            "type": "none",
        }


@dataclass
class StartOgrSourceDatasetTimeType(OgrSourceDatasetTimeType):
    '''Specify a start column and a fixed duration'''

    start_field: str
    start_format: OgrSourceTimeFormat
    duration: OgrSourceDuration

    def to_dict(self) -> Dict[str, Union[str, Dict[str, str]]]:
        return {
            "type": "start",
            "startField": self.start_field,
            "startFormat": self.start_format.to_dict(),
            "duration": self.duration.to_dict()
        }


@dataclass
class StartEndOgrSourceDatasetTimeType(OgrSourceDatasetTimeType):
    '''The dataset contains start and end column'''

    start_field: str
    start_format: OgrSourceTimeFormat
    end_field: str
    end_format: OgrSourceTimeFormat

    def to_dict(self) -> Dict[str, Union[str, Dict[str, str]]]:
        return {
            "type": "start+end",
            "startField": self.start_field,
            "startFormat": self.start_format.to_dict(),
            "endField": self.end_field,
            "endFormat": self.end_format.to_dict(),
        }


@dataclass
class StartDurationOgrSourceDatasetTimeType(OgrSourceDatasetTimeType):
    '''The dataset contains start and a duration column'''

    start_field: str
    start_format: OgrSourceTimeFormat
    duration_field: str

    def to_dict(self) -> Dict[str, Union[str, Dict[str, str]]]:
        return {
            "type": "start+duration",
            "startField": self.start_field,
            "startFormat": self.start_format.to_dict(),
            "durationField": self.duration_field
        }


class OgrOnError(Enum):
    IGNORE = "ignore"
    ABORT = "abort"


class DatasetId:
    '''A wrapper for a dataset id'''

    __dataset_id: UUID

    def __init__(self, dataset_id: UUID) -> None:
        self.__dataset_id = dataset_id

    @classmethod
    def from_response(cls, response: Dict[str, str]) -> DatasetId:
        '''Parse a http response to an `DatasetId`'''
        if 'id' not in response:
            raise GeoEngineException(response)

        return DatasetId(UUID(response['id']))

    def __str__(self) -> str:
        return str(self.__dataset_id)

    def __repr__(self) -> str:
        return str(self)

    def __eq__(self, other) -> bool:
        '''Checks if two dataset ids are equal'''
        if not isinstance(other, self.__class__):
            return False

        return self.__dataset_id == other.__dataset_id  # pylint: disable=protected-access


class MetaDataDefinition:  # pylint: disable=too-few-public-methods
    '''Super class for all metadata definitions'''

    @abstractmethod
    def to_dict(self) -> Dict[str, Any]:
        pass


@dataclass
class GdalMetaDataStatic(MetaDataDefinition):
    '''Static metadata for GDAL datasets'''

    time: Optional[Tuple[datetime, datetime]]
    params: GdalDatasetParameters
    result_descriptor: RasterResultDescriptor

    def to_dict(self) -> Dict[str, Any]:
        return {
            "type": "GdalStatic",
            "time": self.time,
            "params": self.params.to_dict(),
            "resultDescriptor": self.result_descriptor.to_dict()
        }


@dataclass
class DateTimeParseFormat:
    '''A format for parsing date time strings'''

    fmt: str
    has_tz: bool
    has_time: bool

    def to_dict(self) -> Dict[str, Any]:
        return {
            "fmt": self.fmt,
            "hasTz": self.has_tz,
            "hasTime": self.has_time
        }


class TimeReference(Enum):
    '''The reference for a time placeholder'''

    START = "Start"
    END = "End"


@dataclass
class GdalSourceTimePlaceholder:
    '''A placeholder for a time value in a file name'''
    format: DateTimeParseFormat
    reference: TimeReference

    def to_dict(self) -> Dict[str, Any]:
        return {
            "format": self.format.to_dict(),
            "reference": self.reference.value
        }


@dataclass
class GdalMetaDataRegular(MetaDataDefinition):
    '''Metadata for regular GDAL datasets'''

    result_descriptor: RasterResultDescriptor
    params: GdalDatasetParameters
    time_placeholders: Dict[str, GdalSourceTimePlaceholder]
    data_time: Tuple[datetime, datetime]
    step: TimeStep

    def to_dict(self) -> Dict[str, Any]:
        return {
            "type": "GdalMetaDataRegular",
            "resultDescriptor": self.result_descriptor.to_dict(),
            "params": self.params.to_dict(),
            "timePlaceholders": {k: v.to_dict() for k, v in self.time_placeholders.items()},
            "dataTime": self.data_time,
            "step": self.step.to_dict()
        }


@dataclass
class GdalMetadataNetCdfCf(MetaDataDefinition):
    '''Metadata for NetCDF CF datasets'''

    result_descriptor: RasterResultDescriptor
    params: GdalDatasetParameters
    start: datetime
    end: datetime
    step: TimeStep
    band_offset: int

    def to_dict(self) -> Dict[str, Any]:
        return {
            "type": "GdalMetadataNetCdfCf",
            "resultDescriptor": self.result_descriptor.to_dict(),
            "params": self.params.to_dict(),
            "start": self.start,
            "end": self.end,
            "step": self.step.to_dict(),
            "bandOffset": self.band_offset
        }


class UploadId:
    '''A wrapper for an upload id'''

    __upload_id: UUID

    def __init__(self, upload_id: UUID) -> None:
        self.__upload_id = upload_id

    @ classmethod
    def from_response(cls, response: Dict[str, str]) -> UploadId:
        '''Parse a http response to an `UploadId`'''
        if 'id' not in response:
            raise GeoEngineException(response)

        return UploadId(UUID(response['id']))

    def __str__(self) -> str:
        return str(self.__upload_id)

    def __repr__(self) -> str:
        return str(self)

    def __eq__(self, other) -> bool:
        '''Checks if two upload ids are equal'''
        if not isinstance(other, self.__class__):
            return False

        return self.__upload_id == other.__upload_id  # pylint: disable=protected-access


class VolumeId:
    '''A wrapper for an volume id'''

    __volume_id: UUID

    def __init__(self, volume_id: UUID) -> None:
        self.__volume_id = volume_id

    @ classmethod
    def from_response(cls, response: Dict[str, str]) -> UploadId:
        '''Parse a http response to an `ColumeId`'''
        if 'id' not in response:
            raise GeoEngineException(response)

        return UploadId(UUID(response['id']))

    def __str__(self) -> str:
        return str(self.__volume_id)

    def __repr__(self) -> str:
        return str(self)

    def __eq__(self, other) -> bool:
        '''Checks if two volume ids are equal'''
        if not isinstance(other, self.__class__):
            return False

        return self.__volume_id == other.__volume_id  # pylint: disable=protected-access


def pandas_dtype_to_column_type(dtype: np.dtype) -> str:
    '''Convert a pandas `dtype` to a column type'''

    if np.issubdtype(dtype, np.integer):
        return 'int'

    if np.issubdtype(dtype, np.floating):
        return 'float'

    if str(dtype) == 'object':
        return 'text'

    raise InputException(
        f'pandas dtype {dtype} has no corresponding column type')


def upload_dataframe(
        df: gpd.GeoDataFrame,
        name: str = "Upload from Python",
        time: OgrSourceDatasetTimeType = OgrSourceDatasetTimeType.none(),
        on_error: OgrOnError = OgrOnError.ABORT,
        timeout: int = 3600) -> DatasetId:
    '''
    Uploads a given dataframe to Geo Engine and returns the id of the created dataset
    '''

    if len(df) == 0:
        raise InputException("Cannot upload empty dataframe")

    if df.crs is None:
        raise InputException("Dataframe must have a specified crs")

    session = get_session()

    df_json = df.to_json()

    response = req.post(f'{session.server_url}/upload',
                        files={"geo.json": df_json},
                        headers=session.auth_header,
                        timeout=timeout).json()

    if 'error' in response:
        raise GeoEngineException(response)

    upload_id = UploadId.from_response(response)

    vector_type = VectorDataType.from_geopandas_type_name(df.geom_type[0])

    columns = {key: {'dataType': pandas_dtype_to_column_type(value), 'measurement': {'type': 'unitless'}}
               for (key, value) in df.dtypes.items()
               if str(value) != 'geometry'}

    floats = [key for (key, value) in columns.items() if value['dataType'] == 'float']
    ints = [key for (key, value) in columns.items() if value['dataType'] == 'int']
    texts = [key for (key, value) in columns.items() if value['dataType'] == 'text']

    create = {
        "upload": str(upload_id),
        "definition": {
            "properties": {
                "name": name,
                "description": "",
                "sourceOperator": "OgrSource"
            },
            "metaData": {
                "type": "OgrMetaData",
                "loadingInfo": {
                    "fileName": "geo.json",
                    "layerName": "geo",
                    "dataType": vector_type.value,
                    "time": time.to_dict(),
                    "columns": {
                        "x": "",
                        "float": floats,
                        "int": ints,
                        "text": texts
                    },
                    "onError": on_error.value
                },
                "resultDescriptor": {
                    "type": "vector",
                    "dataType": vector_type.value,
                    "columns": columns,
                    "spatialReference": df.crs.to_string()
                }
            }
        }
    }

    response = req.post(f'{session.server_url}/dataset',
                        json=create, headers=session.auth_header,
                        timeout=timeout
                        ).json()

    if 'error' in response:
        raise GeoEngineException(response)

    return DatasetId(response["id"])


class StoredDataset(NamedTuple):
    '''The result of a store dataset request is a combination of `upload_id` and `dataset_id`'''

    dataset_id: DatasetId
    upload_id: UploadId

<<<<<<< HEAD

@dataclass
class Volume:
    '''A volume'''

    name: str
    path: str

    @classmethod
    def from_response(cls, response: Dict[str, str]) -> Volume:
        '''Parse a http response to an `Volume`'''
        return Volume(response['name'], response['path'])


def volumes(timeout: int = 60) -> List[Volume]:
    '''Returns a list of all volumes'''

    session = get_session()

    response = req.get(f'{session.server_url}/dataset/volumes',
                       headers=session.admin_auth_header,
                       timeout=timeout
                       ).json()

    return [Volume.from_response(v) for v in response]


def add_public_raster_dataset(volume_id: VolumeId, name: str, meta_data: MetaDataDefinition,
                              timeout: int = 60) -> DatasetId:
    '''Adds a public raster dataset to the Geo Engine'''

    create = {
        "volume": str(volume_id),
        "definition": {
            "properties": {
                "name": name,
                "description": "",
                "sourceOperator": "GdalSource"
            },
            "metaData": meta_data.to_dict()
        }
    }

    session = get_session()

    response = req.post(f'{session.server_url}/dataset/public',
                        json=create, headers=session.admin_auth_header,
                        timeout=timeout
                        ).json()

    if 'error' in response:
        raise GeoEngineException(response)

    return DatasetId(response["id"])
=======
    @classmethod
    def from_response(cls, response: Dict[str, str]) -> StoredDataset:
        '''Parse a http response to an `StoredDataset`'''
        if 'dataset' not in response and 'upload' not in response:
            raise GeoEngineException(response)

        return StoredDataset(
            dataset_id=DatasetId(UUID(response['dataset'])),
            upload_id=UploadId(UUID(response['upload']))
        )
>>>>>>> 1f2481e6
<|MERGE_RESOLUTION|>--- conflicted
+++ resolved
@@ -541,7 +541,17 @@
     dataset_id: DatasetId
     upload_id: UploadId
 
-<<<<<<< HEAD
+    @classmethod
+    def from_response(cls, response: Dict[str, str]) -> StoredDataset:
+        '''Parse a http response to an `StoredDataset`'''
+        if 'dataset' not in response and 'upload' not in response:
+            raise GeoEngineException(response)
+
+        return StoredDataset(
+            dataset_id=DatasetId(UUID(response['dataset'])),
+            upload_id=UploadId(UUID(response['upload']))
+        )
+
 
 @dataclass
 class Volume:
@@ -595,16 +605,4 @@
     if 'error' in response:
         raise GeoEngineException(response)
 
-    return DatasetId(response["id"])
-=======
-    @classmethod
-    def from_response(cls, response: Dict[str, str]) -> StoredDataset:
-        '''Parse a http response to an `StoredDataset`'''
-        if 'dataset' not in response and 'upload' not in response:
-            raise GeoEngineException(response)
-
-        return StoredDataset(
-            dataset_id=DatasetId(UUID(response['dataset'])),
-            upload_id=UploadId(UUID(response['upload']))
-        )
->>>>>>> 1f2481e6
+    return DatasetId(response["id"])