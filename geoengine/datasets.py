"""
Module for working with datasets and source definitions
"""

from __future__ import annotations

import tempfile
from abc import abstractmethod
<<<<<<< HEAD
from collections.abc import Iterator
from pathlib import Path
from typing import List, NamedTuple, Optional, Union, Literal, Tuple
=======
>>>>>>> 0bd83d9b
from enum import Enum
from pathlib import Path
from typing import Literal, NamedTuple
from uuid import UUID

import geoengine_openapi_client
import geoengine_openapi_client.exceptions
import geoengine_openapi_client.models
import geopandas as gpd
import numpy as np
from attr import dataclass

from geoengine import api
from geoengine.auth import get_session
from geoengine.error import InputException, MissingFieldInResponseException
from geoengine.permissions import Permission, RoleId, add_permission
from geoengine.resource_identifier import DatasetName, Resource, UploadId
from geoengine.types import (
    FeatureDataType,
    Provenance,
    RasterSymbology,
    TimeStep,
    TimeStepGranularity,
    UnitlessMeasurement,
    VectorColumnInfo,
    VectorDataType,
    VectorResultDescriptor,
)


class UnixTimeStampType(Enum):
    """A unix time stamp type"""

    EPOCHSECONDS = "epochSeconds"
    EPOCHMILLISECONDS = "epochMilliseconds"

    def to_api_enum(self) -> geoengine_openapi_client.UnixTimeStampType:
        return geoengine_openapi_client.UnixTimeStampType(self.value)


class OgrSourceTimeFormat:
    """Base class for OGR time formats"""

    @abstractmethod
    def to_api_dict(self) -> geoengine_openapi_client.OgrSourceTimeFormat:
        pass

    @classmethod
    def seconds(cls, timestamp_type: UnixTimeStampType) -> UnixTimeStampOgrSourceTimeFormat:
        return UnixTimeStampOgrSourceTimeFormat(timestamp_type)

    @classmethod
    def auto(cls) -> AutoOgrSourceTimeFormat:
        return AutoOgrSourceTimeFormat()

    @classmethod
    def custom(cls, format_string: str) -> CustomOgrSourceTimeFormat:
        return CustomOgrSourceTimeFormat(format_string)


@dataclass
class UnixTimeStampOgrSourceTimeFormat(OgrSourceTimeFormat):
    """An OGR time format specified in seconds (UNIX time)"""

    timestampType: UnixTimeStampType

    def to_api_dict(self) -> geoengine_openapi_client.OgrSourceTimeFormat:
        return geoengine_openapi_client.OgrSourceTimeFormat(
            geoengine_openapi_client.OgrSourceTimeFormatUnixTimeStamp(
                format="unixTimeStamp",
                timestamp_type=self.timestampType.to_api_enum(),
            )
        )


@dataclass
class AutoOgrSourceTimeFormat(OgrSourceTimeFormat):
    """An auto detection OGR time format"""

    def to_api_dict(self) -> geoengine_openapi_client.OgrSourceTimeFormat:
        return geoengine_openapi_client.OgrSourceTimeFormat(
            geoengine_openapi_client.OgrSourceTimeFormatAuto(format="auto")
        )


@dataclass
class CustomOgrSourceTimeFormat(OgrSourceTimeFormat):
    """A custom OGR time format"""

    custom_format: str

    def to_api_dict(self) -> geoengine_openapi_client.OgrSourceTimeFormat:
        return geoengine_openapi_client.OgrSourceTimeFormat(
            geoengine_openapi_client.OgrSourceTimeFormatCustom(format="custom", custom_format=self.custom_format)
        )


class OgrSourceDuration:
    """Base class for the duration part of a OGR time format"""

    @abstractmethod
    def to_api_dict(self) -> geoengine_openapi_client.OgrSourceDurationSpec:
        pass

    @classmethod
    def zero(cls) -> ZeroOgrSourceDurationSpec:
        return ZeroOgrSourceDurationSpec()

    @classmethod
    def infinite(cls) -> InfiniteOgrSourceDurationSpec:
        return InfiniteOgrSourceDurationSpec()

    @classmethod
    def value(
        cls, value: int, granularity: TimeStepGranularity = TimeStepGranularity.SECONDS
    ) -> ValueOgrSourceDurationSpec:
        """Returns the value of the duration"""
        return ValueOgrSourceDurationSpec(TimeStep(value, granularity))


class ValueOgrSourceDurationSpec(OgrSourceDuration):
    """A fixed value for a source duration"""

    step: TimeStep

    def __init__(self, step: TimeStep):
        self.step = step

    def to_api_dict(self) -> geoengine_openapi_client.OgrSourceDurationSpec:
        return geoengine_openapi_client.OgrSourceDurationSpec(
            geoengine_openapi_client.OgrSourceDurationSpecValue(
                type="value",
                step=self.step.step,
                granularity=self.step.granularity.to_api_enum(),
            )
        )


class ZeroOgrSourceDurationSpec(OgrSourceDuration):
    """An instant, i.e. no duration"""

    def to_api_dict(self) -> geoengine_openapi_client.OgrSourceDurationSpec:
        return geoengine_openapi_client.OgrSourceDurationSpec(
            geoengine_openapi_client.OgrSourceDurationSpecZero(
                type="zero",
            )
        )


class InfiniteOgrSourceDurationSpec(OgrSourceDuration):
    """An open-ended time duration"""

    def to_api_dict(self) -> geoengine_openapi_client.OgrSourceDurationSpec:
        return geoengine_openapi_client.OgrSourceDurationSpec(
            geoengine_openapi_client.OgrSourceDurationSpecInfinite(
                type="infinite",
            )
        )


class OgrSourceDatasetTimeType:
    """A time type specification for OGR dataset definitions"""

    @abstractmethod
    def to_api_dict(self) -> geoengine_openapi_client.OgrSourceDatasetTimeType:
        pass

    @classmethod
    def none(cls) -> NoneOgrSourceDatasetTimeType:
        return NoneOgrSourceDatasetTimeType()

    @classmethod
    def start(
        cls, start_field: str, start_format: OgrSourceTimeFormat, duration: OgrSourceDuration
    ) -> StartOgrSourceDatasetTimeType:
        """Specify a start column and a fixed duration"""
        return StartOgrSourceDatasetTimeType(start_field, start_format, duration)

    @classmethod
    def start_end(
        cls, start_field: str, start_format: OgrSourceTimeFormat, end_field: str, end_format: OgrSourceTimeFormat
    ) -> StartEndOgrSourceDatasetTimeType:
        """The dataset contains start and end column"""
        return StartEndOgrSourceDatasetTimeType(start_field, start_format, end_field, end_format)

    @classmethod
    def start_duration(
        cls, start_field: str, start_format: OgrSourceTimeFormat, duration_field: str
    ) -> StartDurationOgrSourceDatasetTimeType:
        """The dataset contains start and a duration column"""
        return StartDurationOgrSourceDatasetTimeType(start_field, start_format, duration_field)


@dataclass
class NoneOgrSourceDatasetTimeType(OgrSourceDatasetTimeType):
    """Specify no time information"""

    def to_api_dict(self) -> geoengine_openapi_client.OgrSourceDatasetTimeType:
        return geoengine_openapi_client.OgrSourceDatasetTimeType(
            geoengine_openapi_client.OgrSourceDatasetTimeTypeNone(
                type="none",
            )
        )


@dataclass
class StartOgrSourceDatasetTimeType(OgrSourceDatasetTimeType):
    """Specify a start column and a fixed duration"""

    start_field: str
    start_format: OgrSourceTimeFormat
    duration: OgrSourceDuration

    def to_api_dict(self) -> geoengine_openapi_client.OgrSourceDatasetTimeType:
        return geoengine_openapi_client.OgrSourceDatasetTimeType(
            geoengine_openapi_client.OgrSourceDatasetTimeTypeStart(
                type="start",
                start_field=self.start_field,
                start_format=self.start_format.to_api_dict(),
                duration=self.duration.to_api_dict(),
            )
        )


@dataclass
class StartEndOgrSourceDatasetTimeType(OgrSourceDatasetTimeType):
    """The dataset contains start and end column"""

    start_field: str
    start_format: OgrSourceTimeFormat
    end_field: str
    end_format: OgrSourceTimeFormat

    def to_api_dict(self) -> geoengine_openapi_client.OgrSourceDatasetTimeType:
        return geoengine_openapi_client.OgrSourceDatasetTimeType(
            geoengine_openapi_client.OgrSourceDatasetTimeTypeStartEnd(
                type="startEnd",
                start_field=self.start_field,
                start_format=self.start_format.to_api_dict(),
                end_field=self.end_field,
                end_format=self.end_format.to_api_dict(),
            )
        )


@dataclass
class StartDurationOgrSourceDatasetTimeType(OgrSourceDatasetTimeType):
    """The dataset contains start and a duration column"""

    start_field: str
    start_format: OgrSourceTimeFormat
    duration_field: str

    def to_api_dict(self) -> geoengine_openapi_client.OgrSourceDatasetTimeType:
        return geoengine_openapi_client.OgrSourceDatasetTimeType(
            geoengine_openapi_client.OgrSourceDatasetTimeTypeStartDuration(
                type="startDuration",
                start_field=self.start_field,
                start_format=self.start_format.to_api_dict(),
                duration_field=self.duration_field,
            )
        )


class OgrOnError(Enum):
    """How to handle errors when loading an OGR dataset"""

    IGNORE = "ignore"
    ABORT = "abort"

    def to_api_enum(self) -> geoengine_openapi_client.OgrSourceErrorSpec:
        return geoengine_openapi_client.OgrSourceErrorSpec(self.value)


class AddDatasetProperties:
    """The properties for adding a dataset"""

    name: str | None
    display_name: str
    description: str
    source_operator: Literal["GdalSource", "OgrSource"]  # TODO: add more operators
    symbology: RasterSymbology | None  # TODO: add vector symbology if needed
    provenance: list[Provenance] | None

    def __init__(
        # pylint: disable=too-many-arguments,too-many-positional-arguments
        self,
        display_name: str,
        description: str,
        source_operator: Literal["GdalSource", "OgrSource"] = "GdalSource",
        symbology: RasterSymbology | None = None,
        provenance: list[Provenance] | None = None,
        name: str | None = None,
    ):
        """Creates a new `AddDatasetProperties` object"""
        self.name = name
        self.display_name = display_name
        self.description = description
        self.source_operator = source_operator
        self.symbology = symbology
        self.provenance = provenance

    def to_api_dict(self) -> geoengine_openapi_client.AddDataset:
        """Converts the properties to a dictionary"""
        return geoengine_openapi_client.AddDataset(
            name=str(self.name) if self.name is not None else None,
            display_name=self.display_name,
            description=self.description,
            source_operator=self.source_operator,
            symbology=self.symbology.to_api_dict() if self.symbology is not None else None,
            provenance=[p.to_api_dict() for p in self.provenance] if self.provenance is not None else None,
        )


class VolumeId:
    """A wrapper for an volume id"""

    __volume_id: UUID

    def __init__(self, volume_id: UUID) -> None:
        self.__volume_id = volume_id

    def __str__(self) -> str:
        return str(self.__volume_id)

    def __repr__(self) -> str:
        return str(self)

    def __eq__(self, other) -> bool:
        """Checks if two volume ids are equal"""
        if not isinstance(other, self.__class__):
            return False

        return self.__volume_id == other.__volume_id  # pylint: disable=protected-access


def pandas_dtype_to_column_type(dtype: np.dtype) -> FeatureDataType:
    """Convert a pandas `dtype` to a column type"""

    if np.issubdtype(dtype, np.integer):
        return FeatureDataType.INT

    if np.issubdtype(dtype, np.floating):
        return FeatureDataType.FLOAT

    if str(dtype) == "object":
        return FeatureDataType.TEXT

    raise InputException(f"pandas dtype {dtype} has no corresponding column type")


def upload_dataframe(
    df: gpd.GeoDataFrame,
    display_name: str = "Upload from Python",
    name: str | None = None,
    time: OgrSourceDatasetTimeType | None = None,
    on_error: OgrOnError = OgrOnError.ABORT,
    timeout: int = 3600,
) -> DatasetName:
    """
    Uploads a given dataframe to Geo Engine.

    Parameters
    ----------
    df
        The dataframe to upload.
    display_name
        The display name of the dataset. Defaults to "Upload from Python".
    name
        The name the dataset should have. If not given, a random name (UUID) will be generated.
    time
        A time configuration for the dataset. Defaults to `OgrSourceDatasetTimeType.none()`.
    on_error
        The error handling strategy. Defaults to `OgrOnError.ABORT`.
    timeout
        The upload timeout in seconds. Defaults to 3600.

    Returns
    -------
    DatasetName
        The name of the uploaded dataset

    Raises
    ------
    GeoEngineException
        If the dataset could not be uploaded or the name is already taken.
    """
    # pylint: disable=too-many-arguments,too-many-locals,too-many-positional-arguments

    if time is None:
        time = OgrSourceDatasetTimeType.none()

    if len(df) == 0:
        raise InputException("Cannot upload empty dataframe")

    if df.crs is None:
        raise InputException("Dataframe must have a specified crs")

    session = get_session()

    df_json = df.to_json()

    with (
        tempfile.TemporaryDirectory() as temp_dir,
        geoengine_openapi_client.ApiClient(session.configuration) as api_client,
    ):
        json_file_name = Path(temp_dir) / "geo.json"
        with open(json_file_name, "w", encoding="utf8") as json_file:
            json_file.write(df_json)

        uploads_api = geoengine_openapi_client.UploadsApi(api_client)
        response = uploads_api.upload_handler([str(json_file_name)], _request_timeout=timeout)

    upload_id = UploadId.from_response(response)

    vector_type = VectorDataType.from_geopandas_type_name(df.geom_type[0])

    columns = {
        key: VectorColumnInfo(data_type=pandas_dtype_to_column_type(value), measurement=UnitlessMeasurement())
        for (key, value) in df.dtypes.items()
        if str(value) != "geometry"
    }

    floats = [key for (key, value) in columns.items() if value.data_type == "float"]
    ints = [key for (key, value) in columns.items() if value.data_type == "int"]
    texts = [key for (key, value) in columns.items() if value.data_type == "text"]

    result_descriptor = (
        VectorResultDescriptor(
            data_type=vector_type,
            spatial_reference=df.crs.to_string(),
            columns=columns,
        )
        .to_api_dict()
        .actual_instance
    )
    if not isinstance(result_descriptor, geoengine_openapi_client.TypedVectorResultDescriptor):
        raise TypeError("Expected TypedVectorResultDescriptor")

    create = geoengine_openapi_client.CreateDataset(
        data_path=geoengine_openapi_client.DataPath(geoengine_openapi_client.DataPathOneOf1(upload=str(upload_id))),
        definition=geoengine_openapi_client.DatasetDefinition(
            properties=AddDatasetProperties(
                display_name=display_name,
                name=name,
                description="Upload from Python",
                source_operator="OgrSource",
            ).to_api_dict(),
            meta_data=geoengine_openapi_client.MetaDataDefinition(
                geoengine_openapi_client.OgrMetaData(
                    type="OgrMetaData",
                    loading_info=geoengine_openapi_client.OgrSourceDataset(
                        file_name="geo.json",
                        layer_name="geo",
                        data_type=vector_type.to_api_enum(),
                        time=time.to_api_dict(),
                        columns=geoengine_openapi_client.OgrSourceColumnSpec(
                            y="",
                            x="",
                            float=floats,
                            int=ints,
                            text=texts,
                        ),
                        on_error=on_error.to_api_enum(),
                    ),
                    result_descriptor=geoengine_openapi_client.VectorResultDescriptor.from_dict(
                        result_descriptor.to_dict()
                    ),
                )
            ),
        ),
    )

    with geoengine_openapi_client.ApiClient(session.configuration) as api_client:
        datasets_api = geoengine_openapi_client.DatasetsApi(api_client)
        response2 = datasets_api.create_dataset_handler(create, _request_timeout=timeout)

    return DatasetName.from_response(response2)


class StoredDataset(NamedTuple):
    """The result of a store dataset request is a combination of `upload_id` and `dataset_name`"""

    dataset_name: DatasetName
    upload_id: UploadId

    @classmethod
    def from_response(cls, response: api.StoredDataset) -> StoredDataset:
        """Parse a http response to an `StoredDataset`"""

        if "dataset" not in response:  # TODO: improve error handling
            raise MissingFieldInResponseException("dataset", response)
        if "upload" not in response:
            raise MissingFieldInResponseException("upload", response)

        return StoredDataset(
            dataset_name=DatasetName(response["dataset"]), upload_id=UploadId(UUID(response["upload"]))
        )

    def to_api_dict(self) -> api.StoredDataset:
        return api.StoredDataset(dataset=str(self.dataset_name), upload=str(self.upload_id))


@dataclass
class Volume:
    """A volume"""

    name: str
    path: str | None

    @classmethod
    def from_response(cls, response: geoengine_openapi_client.Volume) -> Volume:
        """Parse a http response to an `Volume`"""
        return Volume(response.name, response.path)

    def to_api_dict(self) -> geoengine_openapi_client.Volume:
        return geoengine_openapi_client.Volume(name=self.name, path=self.path)


def volumes(timeout: int = 60) -> list[Volume]:
    """Returns a list of all volumes"""

    session = get_session()

    with geoengine_openapi_client.ApiClient(session.configuration) as api_client:
        datasets_api = geoengine_openapi_client.DatasetsApi(api_client)
        response = datasets_api.list_volumes_handler(_request_timeout=timeout)

    return [Volume.from_response(v) for v in response]


<<<<<<< HEAD
def volume_by_name(volume_name: str, timeout: int = 60) -> Optional[Volume]:
    ''' Returns a volume with the specified name or None if none exists '''
    vols = volumes(timeout)
    vols = [v for v in vols if v.name == volume_name]

    if len(vols) == 0:
        return None

    if len(vols) > 1:
        raise KeyError(f"Volume name {volume_name} is not unique")

    return vols[0]


def add_dataset(data_store: Union[Volume, UploadId],
                properties: AddDatasetProperties,
                meta_data: geoengine_openapi_client.MetaDataDefinition,
                timeout: int = 60) -> DatasetName:
    '''Adds a dataset to the Geo Engine'''
=======
def add_dataset(
    data_store: Volume | UploadId,
    properties: AddDatasetProperties,
    meta_data: geoengine_openapi_client.MetaDataDefinition,
    timeout: int = 60,
) -> DatasetName:
    """Adds a dataset to the Geo Engine"""
>>>>>>> 0bd83d9b

    if isinstance(data_store, Volume):
        dataset_path = geoengine_openapi_client.DataPath(geoengine_openapi_client.DataPathOneOf(volume=data_store.name))
    else:
        dataset_path = geoengine_openapi_client.DataPath(
            geoengine_openapi_client.DataPathOneOf1(upload=str(data_store))
        )

    create = geoengine_openapi_client.CreateDataset(
        data_path=dataset_path,
        definition=geoengine_openapi_client.DatasetDefinition(properties=properties.to_api_dict(), meta_data=meta_data),
    )

    session = get_session()

    with geoengine_openapi_client.ApiClient(session.configuration) as api_client:
        datasets_api = geoengine_openapi_client.DatasetsApi(api_client)
        response = datasets_api.create_dataset_handler(create, _request_timeout=timeout)

    return DatasetName.from_response(response)


def add_or_replace_dataset_with_permissions(
    data_store: Volume | UploadId,
    properties: AddDatasetProperties,
    meta_data: geoengine_openapi_client.MetaDataDefinition,
    permission_tuples: list[tuple[RoleId, Permission]] | None = None,
    replace_existing=False,
    timeout: int = 60,
) -> DatasetName:
    """
    Add a dataset to the Geo Engine and set permissions.
    Replaces existing datasets if forced!
    """
    # pylint: disable=too-many-arguments,too-many-positional-arguments

    def add_dataset_and_permissions() -> DatasetName:
        dataset_name = add_dataset(data_store=data_store, properties=properties, meta_data=meta_data, timeout=timeout)
        if permission_tuples is not None:
            dataset_res = Resource.from_dataset_name(dataset_name)
            for role, perm in permission_tuples:
                add_permission(role, dataset_res, perm, timeout=timeout)
        return dataset_name

    if properties.name is None:
        dataset_name = add_dataset_and_permissions()

    else:
        dataset_name = DatasetName(properties.name)
        dataset_info = dataset_info_by_name(dataset_name)
        if dataset_info is None:  # dataset is not existing
            dataset_name = add_dataset_and_permissions()
        else:
            if replace_existing:  # dataset exists and we overwrite it
                delete_dataset(dataset_name)
                dataset_name = add_dataset_and_permissions()

    return dataset_name


def delete_dataset(dataset_name: DatasetName, timeout: int = 60) -> None:
    """Delete a dataset. The dataset must be owned by the caller."""

    session = get_session()

    with geoengine_openapi_client.ApiClient(session.configuration) as api_client:
        datasets_api = geoengine_openapi_client.DatasetsApi(api_client)
        datasets_api.delete_dataset_handler(str(dataset_name), _request_timeout=timeout)


class DatasetListOrder(Enum):
    NAME_ASC = "NameAsc"
    NAME_DESC = "NameDesc"


def list_datasets(
    offset: int = 0,
    limit: int = 20,
    order: DatasetListOrder = DatasetListOrder.NAME_ASC,
    name_filter: str | None = None,
    timeout: int = 60,
) -> list[geoengine_openapi_client.DatasetListing]:
    """List datasets"""

    session = get_session()

    with geoengine_openapi_client.ApiClient(session.configuration) as api_client:
        datasets_api = geoengine_openapi_client.DatasetsApi(api_client)
        response = datasets_api.list_datasets_handler(
            offset=offset,
            limit=limit,
            order=geoengine_openapi_client.OrderBy(order.value),
            filter=name_filter,
            _request_timeout=timeout,
        )

    return response


def list_datasets_gen(
        limit: int = 200,
        order: DatasetListOrder = DatasetListOrder.NAME_ASC,
        name_filter: Optional[str] = None,
        timeout: int = 60) -> Iterator[geoengine_openapi_client.DatasetListing]:
    '''List datasets'''

    page_size = 20
    page_count = 0

    while True:
        element_num = page_size * page_count

        if element_num >= limit:
            break

        page = list_datasets(element_num, page_size, order=order, name_filter=name_filter, timeout=timeout)
        page_count += 1

        if len(page) == 0:
            break

        for (c, p) in enumerate(page):
            if element_num + c > limit:
                break
            yield p


def dataset_info_by_name(
    dataset_name: DatasetName | str, timeout: int = 60
) -> geoengine_openapi_client.models.Dataset | None:
    """Get dataset information."""

    if not isinstance(dataset_name, DatasetName):
        dataset_name = DatasetName(dataset_name)

    session = get_session()

    with geoengine_openapi_client.ApiClient(session.configuration) as api_client:
        datasets_api = geoengine_openapi_client.DatasetsApi(api_client)
        res = None
        try:
            res = datasets_api.get_dataset_handler(str(dataset_name), _request_timeout=timeout)
        except geoengine_openapi_client.exceptions.BadRequestException as e:
            e_body = e.body
            if isinstance(e_body, str) and "CannotLoadDataset" not in e_body:
                raise e
        return res


def dataset_metadata_by_name(
        dataset_name: Union[DatasetName, str], timeout: int = 60
) -> geoengine_openapi_client.models.MetaDataDefinition | None:
    '''Get dataset information.'''

    if not isinstance(dataset_name, DatasetName):
        dataset_name = DatasetName(dataset_name)

    session = get_session()

    with geoengine_openapi_client.ApiClient(session.configuration) as api_client:
        datasets_api = geoengine_openapi_client.DatasetsApi(api_client)
        res = None
        try:
            res = datasets_api.get_loading_info_handler(str(dataset_name), _request_timeout=timeout)
        except geoengine_openapi_client.exceptions.BadRequestException as e:
            e_body = e.body
            if isinstance(e_body, str) and 'CannotLoadDataset' not in e_body:
                raise e
        return res<|MERGE_RESOLUTION|>--- conflicted
+++ resolved
@@ -6,12 +6,7 @@
 
 import tempfile
 from abc import abstractmethod
-<<<<<<< HEAD
 from collections.abc import Iterator
-from pathlib import Path
-from typing import List, NamedTuple, Optional, Union, Literal, Tuple
-=======
->>>>>>> 0bd83d9b
 from enum import Enum
 from pathlib import Path
 from typing import Literal, NamedTuple
@@ -292,7 +287,8 @@
     name: str | None
     display_name: str
     description: str
-    source_operator: Literal["GdalSource", "OgrSource"]  # TODO: add more operators
+    # TODO: add more operators
+    source_operator: Literal["GdalSource", "OgrSource"]
     symbology: RasterSymbology | None  # TODO: add vector symbology if needed
     provenance: list[Provenance] | None
 
@@ -543,9 +539,8 @@
     return [Volume.from_response(v) for v in response]
 
 
-<<<<<<< HEAD
-def volume_by_name(volume_name: str, timeout: int = 60) -> Optional[Volume]:
-    ''' Returns a volume with the specified name or None if none exists '''
+def volume_by_name(volume_name: str, timeout: int = 60) -> Volume | None:
+    """Returns a volume with the specified name or None if none exists"""
     vols = volumes(timeout)
     vols = [v for v in vols if v.name == volume_name]
 
@@ -558,12 +553,6 @@
     return vols[0]
 
 
-def add_dataset(data_store: Union[Volume, UploadId],
-                properties: AddDatasetProperties,
-                meta_data: geoengine_openapi_client.MetaDataDefinition,
-                timeout: int = 60) -> DatasetName:
-    '''Adds a dataset to the Geo Engine'''
-=======
 def add_dataset(
     data_store: Volume | UploadId,
     properties: AddDatasetProperties,
@@ -571,7 +560,6 @@
     timeout: int = 60,
 ) -> DatasetName:
     """Adds a dataset to the Geo Engine"""
->>>>>>> 0bd83d9b
 
     if isinstance(data_store, Volume):
         dataset_path = geoengine_openapi_client.DataPath(geoengine_openapi_client.DataPathOneOf(volume=data_store.name))
@@ -672,11 +660,12 @@
 
 
 def list_datasets_gen(
-        limit: int = 200,
-        order: DatasetListOrder = DatasetListOrder.NAME_ASC,
-        name_filter: Optional[str] = None,
-        timeout: int = 60) -> Iterator[geoengine_openapi_client.DatasetListing]:
-    '''List datasets'''
+    limit: int = 200,
+    order: DatasetListOrder = DatasetListOrder.NAME_ASC,
+    name_filter: str | None = None,
+    timeout: int = 60,
+) -> Iterator[geoengine_openapi_client.DatasetListing]:
+    """List datasets"""
 
     page_size = 20
     page_count = 0
@@ -693,7 +682,7 @@
         if len(page) == 0:
             break
 
-        for (c, p) in enumerate(page):
+        for c, p in enumerate(page):
             if element_num + c > limit:
                 break
             yield p
@@ -722,9 +711,9 @@
 
 
 def dataset_metadata_by_name(
-        dataset_name: Union[DatasetName, str], timeout: int = 60
+    dataset_name: DatasetName | str, timeout: int = 60
 ) -> geoengine_openapi_client.models.MetaDataDefinition | None:
-    '''Get dataset information.'''
+    """Get dataset information."""
 
     if not isinstance(dataset_name, DatasetName):
         dataset_name = DatasetName(dataset_name)
@@ -738,6 +727,6 @@
             res = datasets_api.get_loading_info_handler(str(dataset_name), _request_timeout=timeout)
         except geoengine_openapi_client.exceptions.BadRequestException as e:
             e_body = e.body
-            if isinstance(e_body, str) and 'CannotLoadDataset' not in e_body:
+            if isinstance(e_body, str) and "CannotLoadDataset" not in e_body:
                 raise e
         return res