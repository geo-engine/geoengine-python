# pylint: disable=too-many-lines

"""
Different type mappings of geo engine types
"""

from __future__ import annotations

from abc import abstractmethod
from datetime import datetime, timezone
from enum import Enum
<<<<<<< HEAD
from typing import Any, Dict, Optional, Tuple, Union, cast, List, Literal
from attr import dataclass
import geoengine_openapi_client
import geoengine_openapi_client.models
import geoengine_openapi_client.models.raster_to_dataset_query_rectangle
import numpy as np
=======
from typing import Any, Literal, cast
from uuid import UUID

import geoengine_openapi_client
import numpy as np
from attr import dataclass

>>>>>>> 798243b7
from geoengine.colorizer import Colorizer
from geoengine.error import GeoEngineException, InputException, TypeException

DEFAULT_ISO_TIME_FORMAT = "%Y-%m-%dT%H:%M:%S.%f%z"


class SpatialBounds:
    """A spatial bounds object"""

    xmin: float
    ymin: float
    xmax: float
    ymax: float

    def __init__(self, xmin: float, ymin: float, xmax: float, ymax: float) -> None:
        """Initialize a new `SpatialBounds` object"""
        if (xmin > xmax) or (ymin > ymax):
            raise InputException("Bbox: Malformed since min must be <= max")

        self.xmin = xmin
        self.ymin = ymin
        self.xmax = xmax
        self.ymax = ymax

    def as_bbox_str(self, y_axis_first=False) -> str:
        """
        A comma-separated string representation of the spatial bounds with OGC axis ordering
        """
        bbox_tuple = self.as_bbox_tuple(y_axis_first=y_axis_first)
        return f"{bbox_tuple[0]},{bbox_tuple[1]},{bbox_tuple[2]},{bbox_tuple[3]}"

    def as_bbox_tuple(self, y_axis_first=False) -> tuple[float, float, float, float]:
        """
        Return the bbox with OGC axis ordering of the srs
        """

        if y_axis_first:
            return (self.ymin, self.xmin, self.ymax, self.xmax)

        return (self.xmin, self.ymin, self.xmax, self.ymax)

    def x_axis_size(self) -> float:
        """The size of the x axis"""
        return self.xmax - self.xmin

    def y_axis_size(self) -> float:
        """The size of the y axis"""
        return self.ymax - self.ymin


class BoundingBox2D(SpatialBounds):
    """'A 2D bounding box."""

    def to_api_dict(self) -> geoengine_openapi_client.BoundingBox2D:
        return geoengine_openapi_client.BoundingBox2D(
            lower_left_coordinate=geoengine_openapi_client.Coordinate2D(
                x=self.xmin,
                y=self.ymin,
            ),
            upper_right_coordinate=geoengine_openapi_client.Coordinate2D(
                x=self.xmax,
                y=self.ymax,
            ),
        )

    @staticmethod
    def from_response(response: geoengine_openapi_client.BoundingBox2D) -> BoundingBox2D:
        """create a `BoundingBox2D` from an API response"""
        lower_left = response.lower_left_coordinate
        upper_right = response.upper_right_coordinate

        return BoundingBox2D(
            lower_left.x,
            lower_left.y,
            upper_right.x,
            upper_right.y,
        )

    def __repr__(self) -> str:
        return f"BoundingBox2D(xmin={self.xmin}, ymin={self.ymin}, xmax={self.xmax}, ymax={self.ymax})"


class SpatialPartition2D(SpatialBounds):
    """A 2D spatial partition."""

    @staticmethod
    def from_response(response: geoengine_openapi_client.SpatialPartition2D) -> SpatialPartition2D:
        """create a `SpatialPartition2D` from an API response"""
        upper_left = response.upper_left_coordinate
        lower_right = response.lower_right_coordinate

        return SpatialPartition2D(
            upper_left.x,
            lower_right.y,
            lower_right.x,
            upper_left.y,
        )

    def to_api_dict(self) -> geoengine_openapi_client.SpatialPartition2D:
        return geoengine_openapi_client.SpatialPartition2D(
            upper_left_coordinate=geoengine_openapi_client.Coordinate2D(
                x=self.xmin,
                y=self.ymax,
            ),
            lower_right_coordinate=geoengine_openapi_client.Coordinate2D(
                x=self.xmax,
                y=self.ymin,
            ),
        )

    def to_bounding_box(self) -> BoundingBox2D:
        """convert to a `BoundingBox2D`"""
        return BoundingBox2D(self.xmin, self.ymin, self.xmax, self.ymax)

    @staticmethod
    def from_bounding_box(bbox: BoundingBox2D) -> SpatialPartition2D:
        ''' Creates a  `SpatialPartition2D` from a `BoundingBox2D` '''
        return SpatialPartition2D(bbox.xmin, bbox.ymin, bbox.xmax, bbox.ymax)

    def __repr__(self) -> str:
        return f'SpatialPartition2D(xmin={self.xmin}, ymin={self.ymin}, xmax={self.xmax}, ymax={self.ymax})'


class TimeInterval:
    """'A time interval."""

    start: np.datetime64
    end: np.datetime64 | None

    def __init__(self, start: datetime | np.datetime64, end: datetime | np.datetime64 | None = None) -> None:
        """Initialize a new `TimeInterval` object"""

        if isinstance(start, np.datetime64):
            self.start = start
        elif isinstance(start, datetime):
            # We assume that a datetime without a timezone means UTC
            if start.tzinfo is not None:
                start = start.astimezone(tz=timezone.utc).replace(tzinfo=None)
            self.start = np.datetime64(start)
        else:
            raise InputException("`start` must be of type `datetime.datetime` or `numpy.datetime64`")

        if end is None:
            self.end = self.start
        elif isinstance(end, np.datetime64):
            self.end = end
        elif isinstance(end, datetime):
            # We assume that a datetime without a timezone means UTC
            if end.tzinfo is not None:
                end = end.astimezone(tz=timezone.utc).replace(tzinfo=None)
            self.end = np.datetime64(end)
        else:
            raise InputException("`end` must be of type `datetime.datetime` or `numpy.datetime64`")

        # Check validity of time interval if an `end` exists
        if end is not None and start > end:
            raise InputException("Time inverval: Start must be <= End")

    def is_instant(self) -> bool:
        return self.end is None or self.start == self.end

    @property
    def time_str(self) -> str:
        """
        Return the time instance or interval as a string representation
        """

        start_iso = TimeInterval.__datetime_to_iso_str(self.start)

        if self.end is None or self.start == self.end:
            return start_iso

        end_iso = TimeInterval.__datetime_to_iso_str(self.end)

        return start_iso + "/" + end_iso

    @staticmethod
    def from_response(response: geoengine_openapi_client.models.TimeInterval) -> TimeInterval:
        """create a `TimeInterval` from an API response"""

        if response.start is None:
            raise TypeException("TimeInterval must have a start")

        start = cast(int, response.start)
        end = None
        if response.end is not None:
            end = cast(int, response.end)

        if start == end:
            end = None

        return TimeInterval(
            np.datetime64(start, "ms"),
            np.datetime64(end, "ms") if end is not None else None,
        )

    def __repr__(self) -> str:
        return f"TimeInterval(start={self.start}, end={self.end})"

    def to_api_dict(self) -> geoengine_openapi_client.TimeInterval:
        """create a openapi `TimeInterval` from self"""
        start = self.start.astype("datetime64[ms]").astype(int)
        end = self.end.astype("datetime64[ms]").astype(int) if self.end is not None else None

        # The openapi Timeinterval does not accept end: None. So we set it to start IF self is an instant.
        end = end if end is not None else start

        print(self, start, end)

        return geoengine_openapi_client.TimeInterval(start=int(start), end=int(end))

    @staticmethod
    def __datetime_to_iso_str(timestamp: np.datetime64) -> str:
        return str(np.datetime_as_string(timestamp, unit="ms", timezone="UTC")).replace("Z", "+00:00")

    def __eq__(self, other: Any) -> bool:
        """Check if two `TimeInterval` objects are equal."""
        if not isinstance(other, TimeInterval):
            return False
        return self.start == other.start and self.end == other.end


class SpatialResolution:
    """'A spatial resolution."""

    x_resolution: float
    y_resolution: float

    def __init__(self, x_resolution: float, y_resolution: float) -> None:
        """Initialize a new `SpatialResolution` object"""
        if x_resolution <= 0 or y_resolution <= 0:
            raise InputException("Resolution: Must be positive")

        self.x_resolution = x_resolution
        self.y_resolution = y_resolution

    def to_api_dict(self) -> geoengine_openapi_client.SpatialResolution:
        return geoengine_openapi_client.SpatialResolution(
            x=self.x_resolution,
            y=self.y_resolution,
        )

    @staticmethod
    def from_response(response: geoengine_openapi_client.SpatialResolution) -> SpatialResolution:
        """create a `SpatialResolution` from an API response"""
        return SpatialResolution(x_resolution=response.x, y_resolution=response.y)

    def as_tuple(self) -> tuple[float, float]:
        return (self.x_resolution, self.y_resolution)

    def __str__(self) -> str:
        return str(f"{self.x_resolution},{self.y_resolution}")

    def __repr__(self) -> str:
        return str(f"SpatialResolution(x={self.x_resolution}, y={self.y_resolution})")


class QueryRectangle:
    """
    A multi-dimensional query rectangle, consisting of spatial and temporal information.
    """

    __spatial_bounds: BoundingBox2D
    __time_interval: TimeInterval
    __srs: str

<<<<<<< HEAD
    def __init__(self,
                 spatial_bounds: Union[BoundingBox2D, SpatialPartition2D, Tuple[float, float, float, float]],
                 time_interval: Union[TimeInterval, Tuple[datetime, Optional[datetime]]],
                 srs='EPSG:4326') -> None:
=======
    def __init__(
        self,
        spatial_bounds: BoundingBox2D | tuple[float, float, float, float],
        time_interval: TimeInterval | tuple[datetime, datetime | None],
        resolution: SpatialResolution | tuple[float, float],
        srs="EPSG:4326",
    ) -> None:
>>>>>>> 798243b7
        """
        Initialize a new `QueryRectangle` object

        Parameters
        ----------
        spatial_bounds
            The spatial bounds of the query rectangle.
            Either a `BoundingBox2D` or a tuple of floats (xmin, ymin, xmax, ymax)
        time_interval
            The time interval of the query rectangle.
            Either a `TimeInterval` or a tuple of `datetime.datetime` objects (start, end)
        """

        if not isinstance(spatial_bounds, BoundingBox2D):
            if isinstance(spatial_bounds, SpatialPartition2D):
                spatial_bounds = spatial_bounds.to_bounding_box()
            else:
                spatial_bounds = BoundingBox2D(*spatial_bounds)
        if not isinstance(time_interval, TimeInterval):
            time_interval = TimeInterval(*time_interval)

        self.__spatial_bounds = spatial_bounds
        self.__time_interval = time_interval
        self.__srs = srs

    @property
    def bbox_str(self) -> str:
        """
        A comma-separated string representation of the spatial bounds
        """
        return self.__spatial_bounds.as_bbox_str()

    @property
    def bbox_ogc_str(self) -> str:
        """
        A comma-separated string representation of the spatial bounds with OGC axis ordering
        """
        y_axis_first = self.__srs == "EPSG:4326"
        return self.__spatial_bounds.as_bbox_str(y_axis_first=y_axis_first)

    @property
    def bbox_ogc(self) -> tuple[float, float, float, float]:
        """
        Return the bbox with OGC axis ordering of the srs
        """

        # TODO: properly handle axis order
        y_axis_first = self.__srs == "EPSG:4326"
        return self.__spatial_bounds.as_bbox_tuple(y_axis_first=y_axis_first)

    @property
<<<<<<< HEAD
=======
    def resolution_ogc(self) -> tuple[float, float]:
        """
        Return the resolution in OGC style
        """
        # TODO: properly handle axis order
        res = self.__resolution

        # TODO: why is the y resolution in this case negative but not in all other cases?
        if self.__srs == "EPSG:4326":
            return (-res.y_resolution, res.x_resolution)

        return res.as_tuple()

    @property
>>>>>>> 798243b7
    def time(self) -> TimeInterval:
        """
        Return the time instance or interval
        """
        return self.__time_interval

    @property
    def spatial_bounds(self) -> BoundingBox2D:
        """
        Return the spatial bounds
        """
        return self.__spatial_bounds

    @property
<<<<<<< HEAD
=======
    def spatial_resolution(self) -> SpatialResolution:
        """
        Return the spatial resolution
        """
        return self.__resolution

    @property
>>>>>>> 798243b7
    def time_str(self) -> str:
        """
        Return the time instance or interval as a string representation
        """
        return self.time.time_str

    @property
    def srs(self) -> str:
        """
        Return the SRS string
        """
        return self.__srs

    def __repr__(self) -> str:
<<<<<<< HEAD
        ''' Return a string representation of the query rectangle.'''
        r = 'QueryRectangle( \n'
        r += '    ' + repr(self.__spatial_bounds) + '\n'
        r += '    ' + repr(self.__time_interval) + '\n'
        r += f'    srs={self.__srs} \n'
        r += ')'
        return r

    def with_resolution(self, resolution: SpatialResolution) -> QueryRectangleWithResolution:
        '''Converts a `QueryRectangle` into a `QueryRectangleWithResolution` '''
        return QueryRectangleWithResolution(
            self.spatial_bounds, self.time, resolution, self.srs
=======
        """Return a string representation of the query rectangle."""
        r = "QueryRectangle( \n"
        r += "    " + repr(self.__spatial_bounds) + "\n"
        r += "    " + repr(self.__time_interval) + "\n"
        r += "    " + repr(self.__resolution) + "\n"
        r += f"    srs={self.__srs} \n"
        r += ")"
        return r

    def as_raster_query_rectangle_api_dict(self) -> geoengine_openapi_client.RasterQueryRectangle:
        """Return the query rectangle as a dictionary for the API"""
        return geoengine_openapi_client.RasterQueryRectangle(
            spatial_bounds=SpatialPartition2D(
                self.spatial_bounds.xmin,
                self.spatial_bounds.ymin,
                self.spatial_bounds.xmax,
                self.spatial_bounds.ymax,
            ).to_api_dict(),
            spatial_resolution=self.spatial_resolution.to_api_dict(),
            time_interval=self.time.to_api_dict(),
>>>>>>> 798243b7
        )


class QueryRectangleWithResolution(QueryRectangle):
    '''
    A multi-dimensional query rectangle, consisting of spatial and temporal information.
    '''

    __resolution: SpatialResolution

    def __init__(self,
                 spatial_bounds: Union[BoundingBox2D, SpatialPartition2D, Tuple[float, float, float, float]],
                 time_interval: Union[TimeInterval, Tuple[datetime, Optional[datetime]]],
                 resolution: Union[SpatialResolution, Tuple[float, float]],
                 srs='EPSG:4326') -> None:
        """
        Initialize a new `QueryRectangle` object

        Parameters
        ----------
        spatial_bounds
            The spatial bounds of the query rectangle.
            Either a `BoundingBox2D` or a tuple of floats (xmin, ymin, xmax, ymax)
        time_interval
            The time interval of the query rectangle.
            Either a `TimeInterval` or a tuple of `datetime.datetime` objects (start, end)
        resolution
            The spatial resolution of the query rectangle.
            Either a `SpatialResolution` or a tuple of floats (x_resolution, y_resolution)
        """

        super().__init__(spatial_bounds, time_interval, srs)
        if not isinstance(resolution, SpatialResolution):
            resolution = SpatialResolution(*resolution)

        self.__resolution = resolution

    @property
    def resolution_ogc(self) -> Tuple[float, float]:
        '''
        Return the resolution in OGC style
        '''
        # TODO: properly handle axis order
        res = self.__resolution

        # if no resolution is set use none for both...
        if res is None:
            return (None, None)

        # TODO: why is the y resolution in this case negative but not in all other cases?
        if self.srs == "EPSG:4326":
            return (-res.y_resolution, res.x_resolution)

        return res.as_tuple()

    @property
    def spatial_resolution(self) -> SpatialResolution:
        '''
        Return the spatial resolution
        '''
        return self.__resolution

    def __repr__(self) -> str:
        ''' Return a string representation of the query rectangle.'''
        r = 'QueryRectangleWithResolution( \n'
        r += '    ' + repr(self.spatial_bounds) + '\n'
        r += '    ' + repr(self.time) + '\n'
        r += '    ' + repr(self.__resolution) + '\n'
        r += f'    srs={self.srs} \n'
        r += ')'
        return r


class ResultDescriptor:  # pylint: disable=too-few-public-methods
    """
    Base class for result descriptors
    """

    __spatial_reference: str
<<<<<<< HEAD
    __time_bounds: Optional[TimeInterval]
=======
    __time_bounds: TimeInterval | None
    __spatial_resolution: SpatialResolution | None
>>>>>>> 798243b7

    def __init__(
        self,
        spatial_reference: str,
<<<<<<< HEAD
        time_bounds: Optional[TimeInterval] = None,
=======
        time_bounds: TimeInterval | None = None,
        spatial_resolution: SpatialResolution | None = None,
>>>>>>> 798243b7
    ) -> None:
        """Initialize a new `ResultDescriptor` object"""

        self.__spatial_reference = spatial_reference
        self.__time_bounds = time_bounds

<<<<<<< HEAD
=======
        if spatial_resolution is None or isinstance(spatial_resolution, SpatialResolution):
            self.__spatial_resolution = spatial_resolution
        else:
            raise TypeException("Spatial resolution must be of type `SpatialResolution` or `None`")

>>>>>>> 798243b7
    @staticmethod
    def from_response(response: geoengine_openapi_client.TypedResultDescriptor) -> ResultDescriptor:
        """
        Parse a result descriptor from an http response
        """

        inner = response.actual_instance

        if isinstance(inner, geoengine_openapi_client.TypedRasterResultDescriptor):
            return RasterResultDescriptor.from_response_raster(inner)
        if isinstance(inner, geoengine_openapi_client.TypedVectorResultDescriptor):
            return VectorResultDescriptor.from_response_vector(inner)
        if isinstance(inner, geoengine_openapi_client.TypedPlotResultDescriptor):
            return PlotResultDescriptor.from_response_plot(inner)

        raise TypeException("Unknown `ResultDescriptor` type")

    @classmethod
    def is_raster_result(cls) -> bool:
        """
        Return true if the result is of type raster
        """
        return False

    @classmethod
    def is_vector_result(cls) -> bool:
        """
        Return true if the result is of type vector
        """
        return False

    @classmethod
    def is_plot_result(cls) -> bool:
        """
        Return true if the result is of type plot
        """

        return False

    @property
    def spatial_reference(self) -> str:
        """Return the spatial reference"""

        return self.__spatial_reference

    @property
    def time_bounds(self) -> TimeInterval | None:
        """Return the time bounds"""

        return self.__time_bounds

<<<<<<< HEAD
=======
    @property
    def spatial_resolution(self) -> SpatialResolution | None:
        """Return the spatial resolution"""

        return self.__spatial_resolution

>>>>>>> 798243b7
    @abstractmethod
    def to_api_dict(self) -> geoengine_openapi_client.TypedResultDescriptor:
        pass

    def __iter__(self):
        return iter(self.to_api_dict().items())


class VectorResultDescriptor(ResultDescriptor):
    """
    A vector result descriptor
    """

    __spatial_bounds: BoundingBox2D | None
    __data_type: VectorDataType
    __columns: dict[str, VectorColumnInfo]

    def __init__(  # pylint: disable=too-many-arguments,too-many-positional-arguments
        self,
        spatial_reference: str,
        data_type: VectorDataType,
        columns: dict[str, VectorColumnInfo],
        time_bounds: TimeInterval | None = None,
        spatial_bounds: BoundingBox2D | None = None,
    ) -> None:
<<<<<<< HEAD
        ''' Initialize a vector result descriptor '''
        super().__init__(spatial_reference, time_bounds)
=======
        """Initialize a vector result descriptor"""
        super().__init__(spatial_reference, time_bounds, None)
>>>>>>> 798243b7
        self.__data_type = data_type
        self.__columns = columns
        self.__spatial_bounds = spatial_bounds

    @staticmethod
    def from_response_vector(response: geoengine_openapi_client.TypedVectorResultDescriptor) -> VectorResultDescriptor:
        """Parse a vector result descriptor from an http response"""
        sref = response.spatial_reference
        data_type = VectorDataType.from_string(response.data_type)
        columns = {name: VectorColumnInfo.from_response(info) for name, info in response.columns.items()}

        time_bounds = None
        if response.time is not None:
            time_bounds = TimeInterval.from_response(response.time)
        spatial_bounds = None
        if response.bbox is not None:
            spatial_bounds = BoundingBox2D.from_response(response.bbox)

        return VectorResultDescriptor(sref, data_type, columns, time_bounds, spatial_bounds)

    @classmethod
    def is_vector_result(cls) -> bool:
        return True

    @property
    def data_type(self) -> VectorDataType:
        """Return the data type"""
        return self.__data_type

    @property
    def spatial_reference(self) -> str:
        """Return the spatial reference"""
        return super().spatial_reference

    @property
    def columns(self) -> dict[str, VectorColumnInfo]:
        """Return the columns"""

        return self.__columns

    @property
    def spatial_bounds(self) -> BoundingBox2D | None:
        """Return the spatial bounds"""
        return self.__spatial_bounds

    def __repr__(self) -> str:
        """Display representation of the vector result descriptor"""
        r = ""
        r += f"Data type:         {self.data_type.value}\n"
        r += f"Spatial Reference: {self.spatial_reference}\n"

        r += "Columns:\n"
        for column_name in self.columns:
            column_info = self.columns[column_name]
            r += f"  {column_name}:\n"
            r += f"    Column Type: {column_info.data_type.value}\n"
            r += f"    Measurement: {column_info.measurement}\n"

        return r

    def to_api_dict(self) -> geoengine_openapi_client.TypedResultDescriptor:
<<<<<<< HEAD
        '''Convert the vector result descriptor to a dictionary'''

        return geoengine_openapi_client.TypedResultDescriptor(geoengine_openapi_client.TypedVectorResultDescriptor(
            type='vector',
            data_type=self.data_type.to_api_enum(),
            spatial_reference=self.spatial_reference,
            columns={name: column_info.to_api_dict() for name, column_info in self.columns.items()},
            time=self.time_bounds.to_api_dict() if self.time_bounds is not None else None,
            bbox=self.spatial_bounds.to_api_dict() if self.spatial_bounds is not None else None,
        ))
=======
        """Convert the vector result descriptor to a dictionary"""

        return geoengine_openapi_client.TypedResultDescriptor(
            geoengine_openapi_client.TypedVectorResultDescriptor(
                type="vector",
                data_type=self.data_type.to_api_enum(),
                spatial_reference=self.spatial_reference,
                columns={name: column_info.to_api_dict() for name, column_info in self.columns.items()},
                time=self.time_bounds.to_api_dict() if self.time_bounds is not None else None,
                bbox=self.spatial_bounds.to_api_dict() if self.spatial_bounds is not None else None,
                resolution=self.spatial_resolution.to_api_dict() if self.spatial_resolution is not None else None,
            )
        )
>>>>>>> 798243b7


class FeatureDataType(str, Enum):
    """Vector column data type"""

    CATEGORY = "category"
    INT = "int"
    FLOAT = "float"
    TEXT = "text"
    BOOL = "bool"
    DATETIME = "dateTime"

    @staticmethod
    def from_string(data_type: str) -> FeatureDataType:
        """Create a new `VectorColumnDataType` from a string"""

        return FeatureDataType(data_type)

    def to_api_enum(self) -> geoengine_openapi_client.FeatureDataType:
        """Convert to an API enum"""

        return geoengine_openapi_client.FeatureDataType(self.value)


@dataclass
class VectorColumnInfo:
    """Vector column information"""

    data_type: FeatureDataType
    measurement: Measurement

    @staticmethod
    def from_response(response: geoengine_openapi_client.VectorColumnInfo) -> VectorColumnInfo:
        """Create a new `VectorColumnInfo` from a JSON response"""

        return VectorColumnInfo(
            FeatureDataType.from_string(response.data_type), Measurement.from_response(response.measurement)
        )

    def to_api_dict(self) -> geoengine_openapi_client.VectorColumnInfo:
        """Convert to a dictionary"""

        return geoengine_openapi_client.VectorColumnInfo(
            data_type=self.data_type.to_api_enum(),
            measurement=self.measurement.to_api_dict(),
        )


@dataclass(repr=False)
class RasterBandDescriptor:
    """A raster band descriptor"""

    name: str
    measurement: Measurement

    @classmethod
    def from_response(cls, response: geoengine_openapi_client.RasterBandDescriptor) -> RasterBandDescriptor:
<<<<<<< HEAD
        '''Parse an http response to a `RasterBandDescriptor` object'''
=======
        """Parse an http response to a `Provenance` object"""
>>>>>>> 798243b7
        return RasterBandDescriptor(response.name, Measurement.from_response(response.measurement))

    def to_api_dict(self) -> geoengine_openapi_client.RasterBandDescriptor:
        return geoengine_openapi_client.RasterBandDescriptor(
            name=self.name,
            measurement=self.measurement.to_api_dict(),
        )

    def __repr__(self) -> str:
        """Display representation of a raster band descriptor"""
        return f"{self.name}: {self.measurement}"


@dataclass
class GridIdx2D:
    '''A grid index'''

    x_idx: int
    y_idx: int

    @classmethod
    def from_response(cls, response: geoengine_openapi_client.GridIdx2D) -> GridIdx2D:
        '''Parse an http response to a `GridIdx2D` object'''
        return GridIdx2D(x_idx=response.x_idx, y_idx=response.y_idx)

    def to_api_dict(self) -> geoengine_openapi_client.GridIdx2D:
        return geoengine_openapi_client.GridIdx2D(
            y_idx=self.y_idx,
            x_idx=self.x_idx
        )


@dataclass
class GridBoundingBox2D:
    '''A grid boundingbox where lower right is inclusive index'''

    top_left_idx: GridIdx2D
    bottom_right_idx: GridIdx2D

    @classmethod
    def from_response(cls, response: geoengine_openapi_client.GridBoundingBox2D) -> GridBoundingBox2D:
        '''Parse an http response to a `GridBoundingBox2D` object'''
        ul_idx = GridIdx2D.from_response(response.top_left_idx)
        lr_idx = GridIdx2D.from_response(response.bottom_right_idx)
        return GridBoundingBox2D(top_left_idx=ul_idx, bottom_right_idx=lr_idx)

    def to_api_dict(self) -> geoengine_openapi_client.GridBoundingBox2D:
        return geoengine_openapi_client.GridBoundingBox2D(
            top_left_idx=self.top_left_idx.to_api_dict(),
            bottom_right_idx=self.bottom_right_idx.to_api_dict(),
        )

    def contains_idx(self, idx: GridIdx2D) -> bool:
        '''Test if a `GridIdx2D` is contained by this '''
        contains_x = self.top_left_idx.x_idx <= idx.x_idx <= self.bottom_right_idx.x_idx
        contains_y = self.top_left_idx.y_idx <= idx.y_idx <= self.bottom_right_idx.y_idx
        return contains_x and contains_y


@dataclass
class SpatialGridDefinition:
    '''A grid boundingbox where lower right is inclusive index'''

    geo_transform: GeoTransform
    grid_bounds: GridBoundingBox2D

    @classmethod
    def from_response(cls, response: geoengine_openapi_client.SpatialGridDefinition) -> SpatialGridDefinition:
        '''Parse an http response to a `SpatialGridDefinition` object'''
        geo_transform = GeoTransform.from_response(response.geo_transform)
        grid_bounds = GridBoundingBox2D.from_response(response.grid_bounds)
        return SpatialGridDefinition(geo_transform=geo_transform, grid_bounds=grid_bounds)

    def to_api_dict(self) -> geoengine_openapi_client.SpatialGridDefinition:
        return geoengine_openapi_client.SpatialGridDefinition(
            geo_transform=self.geo_transform.to_api_dict(),
            grid_bounds=self.grid_bounds.to_api_dict(),
        )

    def contains_idx(self, idx: GridIdx2D) -> bool:
        return self.grid_bounds.contains_idx(idx)

    def spatial_bounds(self) -> SpatialPartition2D:
        return self.geo_transform.grid_bounds_to_spatial_bounds(self.grid_bounds)

    def spatial_resolution(self) -> SpatialResolution:
        return self.geo_transform.spatial_resolution()

    def __repr__(self) -> str:
        '''Display representation of the SpatialGridDefinition'''
        r = 'SpatialGridDefinition: \n'
        r += f'    GeoTransform: {self.geo_transform}\n'
        r += f'    GridBounds: {self.grid_bounds}\n'
        return r


@dataclass
class SpatialGridDescriptor:
    '''A grid boundingbox where lower right is inclusive index'''

    spatial_grid: SpatialGridDefinition
    descriptor: geoengine_openapi_client.SpatialGridDescriptorState

    @classmethod
    def from_response(cls, response: geoengine_openapi_client.SpatialGridDescriptor) -> SpatialGridDescriptor:
        '''Parse an http response to a `SpatialGridDefinition` object'''
        spatial_grid = SpatialGridDefinition.from_response(response.spatial_grid)
        return SpatialGridDescriptor(spatial_grid=spatial_grid, descriptor=response.descriptor)

    def to_api_dict(self) -> geoengine_openapi_client.SpatialGridDescriptor:
        return geoengine_openapi_client.SpatialGridDescriptor(
            spatial_grid=self.spatial_grid.to_api_dict(),
            descriptor=self.descriptor,
        )

    def contains_idx(self, idx: GridIdx2D) -> bool:
        return self.spatial_grid.contains_idx(idx)

    def spatial_resolution(self) -> SpatialResolution:
        return self.spatial_grid.spatial_resolution()

    def spatial_bounds(self) -> SpatialPartition2D:
        return self.spatial_grid.spatial_bounds()

    def is_source(self) -> bool:
        return self.descriptor == 'source'

    def is_derived(self) -> bool:
        return self.descriptor == 'derived'

    def __repr__(self) -> str:
        '''Display representation of the SpatialGridDescriptor'''
        r = 'SpatialGridDescriptor: \n'
        r += f'    Definition: {self.spatial_grid}\n'
        r += f'    Is a {self.descriptor} grid.\n'
        return r


def literal_raster_data_type(
    data_type: geoengine_openapi_client.RasterDataType,
) -> Literal["U8", "U16", "U32", "U64", "I8", "I16", "I32", "I64", "F32", "F64"]:
    """Convert a `RasterDataType` to a literal"""

    data_type_map: dict[
        geoengine_openapi_client.RasterDataType,
        Literal["U8", "U16", "U32", "U64", "I8", "I16", "I32", "I64", "F32", "F64"],
    ] = {
        geoengine_openapi_client.RasterDataType.U8: "U8",
        geoengine_openapi_client.RasterDataType.U16: "U16",
        geoengine_openapi_client.RasterDataType.U32: "U32",
        geoengine_openapi_client.RasterDataType.U64: "U64",
        geoengine_openapi_client.RasterDataType.I8: "I8",
        geoengine_openapi_client.RasterDataType.I16: "I16",
        geoengine_openapi_client.RasterDataType.I32: "I32",
        geoengine_openapi_client.RasterDataType.I64: "I64",
        geoengine_openapi_client.RasterDataType.F32: "F32",
        geoengine_openapi_client.RasterDataType.F64: "F64",
    }
    return data_type_map[data_type]


class RasterResultDescriptor(ResultDescriptor):
    """
    A raster result descriptor
<<<<<<< HEAD
    '''
    __data_type: Literal['U8', 'U16', 'U32', 'U64', 'I8', 'I16', 'I32', 'I64', 'F32', 'F64']
    __bands: List[RasterBandDescriptor]
    __spatial_grid: SpatialGridDescriptor
=======
    """

    __data_type: Literal["U8", "U16", "U32", "U64", "I8", "I16", "I32", "I64", "F32", "F64"]
    __bands: list[RasterBandDescriptor]
    __spatial_bounds: SpatialPartition2D | None
>>>>>>> 798243b7

    def __init__(  # pylint: disable=too-many-arguments,too-many-positional-arguments
        self,
        data_type: Literal["U8", "U16", "U32", "U64", "I8", "I16", "I32", "I64", "F32", "F64"],
        bands: list[RasterBandDescriptor],
        spatial_reference: str,
<<<<<<< HEAD
        spatial_grid: SpatialGridDescriptor,
        time_bounds: Optional[TimeInterval] = None,

    ) -> None:
        '''Initialize a new `RasterResultDescriptor`'''
        super().__init__(spatial_reference, time_bounds)
=======
        time_bounds: TimeInterval | None = None,
        spatial_bounds: SpatialPartition2D | None = None,
        spatial_resolution: SpatialResolution | None = None,
    ) -> None:
        """Initialize a new `RasterResultDescriptor`"""
        super().__init__(spatial_reference, time_bounds, spatial_resolution)
>>>>>>> 798243b7
        self.__data_type = data_type
        self.__bands = bands
        self.__spatial_grid = spatial_grid

    def to_api_dict(self) -> geoengine_openapi_client.TypedResultDescriptor:
<<<<<<< HEAD
        '''Convert the raster result descriptor to a dictionary'''

        return geoengine_openapi_client.TypedResultDescriptor(geoengine_openapi_client.TypedRasterResultDescriptor(
            type='raster',
            data_type=self.data_type,
            bands=[band.to_api_dict() for band in self.__bands],
            spatial_reference=self.spatial_reference,
            time=self.time_bounds.time_str if self.time_bounds is not None else None,
            spatial_grid=self.__spatial_grid.to_api_dict()
        ))
=======
        """Convert the raster result descriptor to a dictionary"""

        return geoengine_openapi_client.TypedResultDescriptor(
            geoengine_openapi_client.TypedRasterResultDescriptor(
                type="raster",
                data_type=self.data_type,
                bands=[band.to_api_dict() for band in self.__bands],
                spatial_reference=self.spatial_reference,
                time=self.time_bounds.to_api_dict() if self.time_bounds is not None else None,
                bbox=self.spatial_bounds.to_api_dict() if self.spatial_bounds is not None else None,
                resolution=self.spatial_resolution.to_api_dict() if self.spatial_resolution is not None else None,
            )
        )
>>>>>>> 798243b7

    @staticmethod
    def from_response_raster(response: geoengine_openapi_client.TypedRasterResultDescriptor) -> RasterResultDescriptor:
        """Parse a raster result descriptor from an http response"""
        spatial_ref = response.spatial_reference
        data_type = literal_raster_data_type(response.data_type)
        bands = [RasterBandDescriptor.from_response(band) for band in response.bands]

        time_bounds = None

        # FIXME: datetime can not represent our min max range
        # if 'time' in response and response['time'] is not None:
        #    time_bounds = TimeInterval.from_response(response['time'])
        spatial_grid = SpatialGridDescriptor.from_response(response.spatial_grid)

        if response.time is not None:
            time_bounds = TimeInterval.from_response(response.time)

        return RasterResultDescriptor(
            data_type=data_type,
            bands=bands,
            spatial_reference=spatial_ref,
            time_bounds=time_bounds,
<<<<<<< HEAD
            spatial_grid=spatial_grid
=======
            spatial_bounds=spatial_bounds,
            spatial_resolution=spatial_resolution,
>>>>>>> 798243b7
        )

    @classmethod
    def is_raster_result(cls) -> bool:
        return True

    @property
    def data_type(self) -> Literal["U8", "U16", "U32", "U64", "I8", "I16", "I32", "I64", "F32", "F64"]:
        return self.__data_type

    @property
    def bands(self) -> list[RasterBandDescriptor]:
        return self.__bands

    @property
<<<<<<< HEAD
    def spatial_grid(self) -> SpatialGridDescriptor:
        return self.__spatial_grid

    @property
    def spatial_bounds(self) -> SpatialPartition2D:
        return self.spatial_grid.spatial_bounds()
=======
    def spatial_bounds(self) -> SpatialPartition2D | None:
        return self.__spatial_bounds
>>>>>>> 798243b7

    @property
    def spatial_reference(self) -> str:
        """Return the spatial reference"""

        return super().spatial_reference

    def __repr__(self) -> str:
<<<<<<< HEAD
        '''Display representation of the raster result descriptor'''
        r = ''
        r += f'Data type:         {self.data_type}\n'
        r += f'Spatial Reference: {self.spatial_reference}\n'
        r += f'Spatial Grid: {self.spatial_grid} \n'
        r += f'Time Bounds: {self.time_bounds}\n'
        r += 'Bands:\n'
=======
        """Display representation of the raster result descriptor"""
        r = ""
        r += f"Data type:         {self.data_type}\n"
        r += f"Spatial Reference: {self.spatial_reference}\n"
        r += "Bands:\n"
>>>>>>> 798243b7

        for band in self.__bands:
            r += f"    {band}\n"

        return r


class PlotResultDescriptor(ResultDescriptor):
    """
    A plot result descriptor
    """

    __spatial_bounds: BoundingBox2D | None

    def __init__(  # pylint: disable=too-many-arguments]
        self,
        spatial_reference: str,
        time_bounds: TimeInterval | None = None,
        spatial_bounds: BoundingBox2D | None = None,
    ) -> None:
<<<<<<< HEAD
        '''Initialize a new `PlotResultDescriptor`'''
        super().__init__(spatial_reference, time_bounds)
=======
        """Initialize a new `PlotResultDescriptor`"""
        super().__init__(spatial_reference, time_bounds, None)
>>>>>>> 798243b7
        self.__spatial_bounds = spatial_bounds

    def __repr__(self) -> str:
        """Display representation of the plot result descriptor"""
        r = "Plot Result"

        return r

    @staticmethod
    def from_response_plot(response: geoengine_openapi_client.TypedPlotResultDescriptor) -> PlotResultDescriptor:
        """Create a new `PlotResultDescriptor` from a JSON response"""
        spatial_ref = response.spatial_reference

        time_bounds = None
        if response.time is not None:
            time_bounds = TimeInterval.from_response(response.time)
        spatial_bounds = None
        if response.bbox is not None:
            spatial_bounds = BoundingBox2D.from_response(response.bbox)

        return PlotResultDescriptor(
            spatial_reference=spatial_ref, time_bounds=time_bounds, spatial_bounds=spatial_bounds
        )

    @classmethod
    def is_plot_result(cls) -> bool:
        return True

    @property
    def spatial_reference(self) -> str:
        """Return the spatial reference"""
        return super().spatial_reference

    @property
    def spatial_bounds(self) -> BoundingBox2D | None:
        return self.__spatial_bounds

    def to_api_dict(self) -> geoengine_openapi_client.TypedResultDescriptor:
        """Convert the plot result descriptor to a dictionary"""

        return geoengine_openapi_client.TypedResultDescriptor(
            geoengine_openapi_client.TypedPlotResultDescriptor(
                type="plot",
                spatial_reference=self.spatial_reference,
                data_type="Plot",
                time=self.time_bounds.to_api_dict() if self.time_bounds is not None else None,
                bbox=self.spatial_bounds.to_api_dict() if self.spatial_bounds is not None else None,
            )
        )


class VectorDataType(str, Enum):
    """An enum of vector data types"""

    DATA = "Data"
    MULTI_POINT = "MultiPoint"
    MULTI_LINE_STRING = "MultiLineString"
    MULTI_POLYGON = "MultiPolygon"

    @classmethod
    def from_geopandas_type_name(cls, name: str) -> VectorDataType:
        """Resolve vector data type from geopandas geometry type"""

        name_map = {
            "Point": VectorDataType.MULTI_POINT,
            "MultiPoint": VectorDataType.MULTI_POINT,
            "Line": VectorDataType.MULTI_LINE_STRING,
            "MultiLine": VectorDataType.MULTI_LINE_STRING,
            "Polygon": VectorDataType.MULTI_POLYGON,
            "MultiPolygon": VectorDataType.MULTI_POLYGON,
        }

        if name in name_map:
            return name_map[name]

        raise InputException("Invalid vector data type")

    def to_api_enum(self) -> geoengine_openapi_client.VectorDataType:
        return geoengine_openapi_client.VectorDataType(self.value)

    @staticmethod
    def from_literal(literal: Literal["Data", "MultiPoint", "MultiLineString", "MultiPolygon"]) -> VectorDataType:
        """Resolve vector data type from literal"""
        return VectorDataType(literal)

    @staticmethod
    def from_api_enum(data_type: geoengine_openapi_client.VectorDataType) -> VectorDataType:
        """Resolve vector data type from API enum"""
        return VectorDataType(data_type.value)

    @staticmethod
    def from_string(string: str) -> VectorDataType:
        """Resolve vector data type from string"""
        if string not in VectorDataType.__members__.values():
            raise InputException("Invalid vector data type: " + string)
        return VectorDataType(string)


class TimeStepGranularity(Enum):
    """An enum of time step granularities"""

    MILLIS = "millis"
    SECONDS = "seconds"
    MINUTES = "minutes"
    HOURS = "hours"
    DAYS = "days"
    MONTHS = "months"
    YEARS = "years"

    def to_api_enum(self) -> geoengine_openapi_client.TimeGranularity:
        return geoengine_openapi_client.TimeGranularity(self.value)


@dataclass
class TimeStep:
    """A time step that consists of a granularity and a step size"""

    step: int
    granularity: TimeStepGranularity

    def to_api_dict(self) -> geoengine_openapi_client.TimeStep:
        return geoengine_openapi_client.TimeStep(
            step=self.step,
            granularity=self.granularity.to_api_enum(),
        )


@dataclass
class Provenance:
    """Provenance information as triplet of citation, license and uri"""

    citation: str
    license: str
    uri: str

    @classmethod
    def from_response(cls, response: geoengine_openapi_client.Provenance) -> Provenance:
        """Parse an http response to a `Provenance` object"""
        return Provenance(response.citation, response.license, response.uri)

    def to_api_dict(self) -> geoengine_openapi_client.Provenance:
        return geoengine_openapi_client.Provenance(
            citation=self.citation,
            license=self.license,
            uri=self.uri,
        )


@dataclass
class ProvenanceEntry:
    """Provenance of a dataset"""

    data: list[DataId]
    provenance: Provenance

    @classmethod
    def from_response(cls, response: geoengine_openapi_client.ProvenanceEntry) -> ProvenanceEntry:
        """Parse an http response to a `ProvenanceEntry` object"""

        dataset = [DataId.from_response(data) for data in response.data]
        provenance = Provenance.from_response(response.provenance)

        return ProvenanceEntry(dataset, provenance)


class Symbology:
    """Base class for symbology"""

    @abstractmethod
    def to_api_dict(self) -> geoengine_openapi_client.Symbology:
        pass

    @staticmethod
    def from_response(response: geoengine_openapi_client.Symbology) -> Symbology:
        """Parse an http response to a `Symbology` object"""
        inner = response.actual_instance

        if isinstance(
            inner,
            geoengine_openapi_client.PointSymbology
            | geoengine_openapi_client.LineSymbology
            | geoengine_openapi_client.PolygonSymbology,
        ):
            # return VectorSymbology.from_response_vector(response)
            return VectorSymbology()  # TODO: implement
        if isinstance(inner, geoengine_openapi_client.RasterSymbology):
            return RasterSymbology.from_response_raster(inner)

        raise InputException("Invalid symbology type")

    def __repr__(self):
        "Symbology"


class VectorSymbology(Symbology):
    """A vector symbology"""

    # TODO: implement

    def to_api_dict(self) -> geoengine_openapi_client.Symbology:
        return None  # type: ignore


class RasterColorizer:
    """Base class for raster colorizer"""

    @classmethod
    def from_response(cls, response: geoengine_openapi_client.RasterColorizer) -> RasterColorizer:
        """Parse an http response to a `RasterColorizer` object"""
        inner = response.actual_instance

        if isinstance(inner, geoengine_openapi_client.SingleBandRasterColorizer):
            return SingleBandRasterColorizer.from_single_band_response(inner)
        if isinstance(inner, geoengine_openapi_client.MultiBandRasterColorizer):
            return MultiBandRasterColorizer.from_multi_band_response(inner)

        raise GeoEngineException({"message": "Unknown RasterColorizer type"})

    @abstractmethod
    def to_api_dict(self) -> geoengine_openapi_client.RasterColorizer:
        pass


@dataclass
class SingleBandRasterColorizer(RasterColorizer):
    """A raster colorizer for a specified band"""

    band: int
    band_colorizer: Colorizer

    @staticmethod
    def from_single_band_response(response: geoengine_openapi_client.SingleBandRasterColorizer) -> RasterColorizer:
        return SingleBandRasterColorizer(response.band, Colorizer.from_response(response.band_colorizer))

    def to_api_dict(self) -> geoengine_openapi_client.RasterColorizer:
        return geoengine_openapi_client.RasterColorizer(
            geoengine_openapi_client.SingleBandRasterColorizer(
                type="singleBand",
                band=self.band,
                band_colorizer=self.band_colorizer.to_api_dict(),
            )
        )


@dataclass
class MultiBandRasterColorizer(RasterColorizer):
    """A raster colorizer for multiple bands"""

    blue_band: int
    blue_max: float
    blue_min: float
    blue_scale: float | None
    green_band: int
    green_max: float
    green_min: float
    green_scale: float | None
    red_band: int
    red_max: float
    red_min: float
    red_scale: float | None

    @staticmethod
    def from_multi_band_response(response: geoengine_openapi_client.MultiBandRasterColorizer) -> RasterColorizer:
        return MultiBandRasterColorizer(
            response.blue_band,
            response.blue_max,
            response.blue_min,
            response.blue_scale,
            response.green_band,
            response.green_max,
            response.green_min,
            response.green_scale,
            response.red_band,
            response.red_max,
            response.red_min,
            response.red_scale,
        )

    def to_api_dict(self) -> geoengine_openapi_client.RasterColorizer:
        return geoengine_openapi_client.RasterColorizer(
            geoengine_openapi_client.MultiBandRasterColorizer(
                type="multiBand",
                blue_band=self.blue_band,
                blue_max=self.blue_max,
                blue_min=self.blue_min,
                blue_scale=self.blue_scale,
                green_band=self.green_band,
                green_max=self.green_max,
                green_min=self.green_min,
                green_scale=self.green_scale,
                red_band=self.red_band,
                red_max=self.red_max,
                red_min=self.red_min,
                red_scale=self.red_scale,
            )
        )


class RasterSymbology(Symbology):
    """A raster symbology"""

    opacity: float
    raster_colorizer: RasterColorizer

    def __init__(self, raster_colorizer: RasterColorizer, opacity: float = 1.0) -> None:
        """Initialize a new `RasterSymbology`"""

        self.raster_colorizer = raster_colorizer
        self.opacity = opacity

    def to_api_dict(self) -> geoengine_openapi_client.Symbology:
        """Convert the raster symbology to a dictionary"""

        return geoengine_openapi_client.Symbology(
            geoengine_openapi_client.RasterSymbology(
                type="raster",
                raster_colorizer=self.raster_colorizer.to_api_dict(),
                opacity=self.opacity,
            )
        )

    @staticmethod
    def from_response_raster(response: geoengine_openapi_client.RasterSymbology) -> RasterSymbology:
        """Parse an http response to a `RasterSymbology` object"""

        raster_colorizer = RasterColorizer.from_response(response.raster_colorizer)

        return RasterSymbology(raster_colorizer, response.opacity)

    def __repr__(self) -> str:
        return str(self.__class__) + f"({self.raster_colorizer}, {self.opacity})"

    def __eq__(self, value):
        """Check if two RasterSymbologies are equal"""

        if not isinstance(value, self.__class__):
            return False
        return self.opacity == value.opacity and self.raster_colorizer == value.raster_colorizer


class DataId:  # pylint: disable=too-few-public-methods
    """Base class for data ids"""

    @classmethod
    def from_response(cls, response: geoengine_openapi_client.DataId) -> DataId:
        """Parse an http response to a `DataId` object"""
        inner = response.actual_instance

        if isinstance(inner, geoengine_openapi_client.InternalDataId):
            return InternalDataId.from_response_internal(inner)
        if isinstance(inner, geoengine_openapi_client.ExternalDataId):
            return ExternalDataId.from_response_external(inner)

        raise GeoEngineException({"message": "Unknown DataId type"})

    @abstractmethod
    def to_api_dict(self) -> geoengine_openapi_client.DataId:
        pass


class InternalDataId(DataId):
    """An internal data id"""

    __dataset_id: UUID

    def __init__(self, dataset_id: UUID):
        self.__dataset_id = dataset_id

    @classmethod
    def from_response_internal(cls, response: geoengine_openapi_client.InternalDataId) -> InternalDataId:
        """Parse an http response to a `InternalDataId` object"""
        return InternalDataId(UUID(response.dataset_id))

    def to_api_dict(self) -> geoengine_openapi_client.DataId:
        return geoengine_openapi_client.DataId(
            geoengine_openapi_client.InternalDataId(type="internal", dataset_id=str(self.__dataset_id))
        )

    def __str__(self) -> str:
        return str(self.__dataset_id)

    def __repr__(self) -> str:
        """Display representation of an internal data id"""
        return str(self)

    def __eq__(self, other) -> bool:
        """Check if two internal data ids are equal"""
        if not isinstance(other, self.__class__):
            return False

        return self.__dataset_id == other.__dataset_id  # pylint: disable=protected-access


class ExternalDataId(DataId):
    """An external data id"""

    __provider_id: UUID
    __layer_id: str

    def __init__(self, provider_id: UUID, layer_id: str):
        self.__provider_id = provider_id
        self.__layer_id = layer_id

    @classmethod
    def from_response_external(cls, response: geoengine_openapi_client.ExternalDataId) -> ExternalDataId:
        """Parse an http response to a `ExternalDataId` object"""

        return ExternalDataId(UUID(response.provider_id), response.layer_id)

    def to_api_dict(self) -> geoengine_openapi_client.DataId:
        return geoengine_openapi_client.DataId(
            geoengine_openapi_client.ExternalDataId(
                type="external",
                provider_id=str(self.__provider_id),
                layer_id=self.__layer_id,
            )
        )

    def __str__(self) -> str:
        return f"{self.__provider_id}:{self.__layer_id}"

    def __repr__(self) -> str:
        """Display representation of an external data id"""
        return str(self)

    def __eq__(self, other) -> bool:
        """Check if two external data ids are equal"""
        if not isinstance(other, self.__class__):
            return False

        return self.__provider_id == other.__provider_id and self.__layer_id == other.__layer_id  # pylint: disable=protected-access


class Measurement:  # pylint: disable=too-few-public-methods
    """
    Base class for measurements
    """

    @staticmethod
    def from_response(response: geoengine_openapi_client.Measurement) -> Measurement:
        """
        Parse a result descriptor from an http response
        """
        inner = response.actual_instance

        if isinstance(inner, geoengine_openapi_client.UnitlessMeasurement):
            return UnitlessMeasurement()
        if isinstance(inner, geoengine_openapi_client.ContinuousMeasurement):
            return ContinuousMeasurement.from_response_continuous(inner)
        if isinstance(inner, geoengine_openapi_client.ClassificationMeasurement):
            return ClassificationMeasurement.from_response_classification(inner)

        raise TypeException("Unknown `Measurement` type")

    @abstractmethod
    def to_api_dict(self) -> geoengine_openapi_client.Measurement:
        pass


class UnitlessMeasurement(Measurement):
    """A measurement that is unitless"""

    def __str__(self) -> str:
        """String representation of a unitless measurement"""
        return "unitless"

    def __repr__(self) -> str:
        """Display representation of a unitless measurement"""
        return str(self)

    def to_api_dict(self) -> geoengine_openapi_client.Measurement:
        return geoengine_openapi_client.Measurement(geoengine_openapi_client.UnitlessMeasurement(type="unitless"))


class ContinuousMeasurement(Measurement):
    """A measurement that is continuous"""

    __measurement: str
    __unit: str | None

    def __init__(self, measurement: str, unit: str | None) -> None:
        """Initialize a new `ContiuousMeasurement`"""

        super().__init__()

        self.__measurement = measurement
        self.__unit = unit

    @staticmethod
    def from_response_continuous(response: geoengine_openapi_client.ContinuousMeasurement) -> ContinuousMeasurement:
        """Initialize a new `ContiuousMeasurement from a JSON response"""

        return ContinuousMeasurement(response.measurement, response.unit)

    def __str__(self) -> str:
        """String representation of a continuous measurement"""

        if self.__unit is None:
            return self.__measurement

        return f"{self.__measurement} ({self.__unit})"

    def __repr__(self) -> str:
        """Display representation of a continuous measurement"""
        return str(self)

    def to_api_dict(self) -> geoengine_openapi_client.Measurement:
        return geoengine_openapi_client.Measurement(
            geoengine_openapi_client.ContinuousMeasurement(
                type="continuous", measurement=self.__measurement, unit=self.__unit
            )
        )

    @property
    def measurement(self) -> str:
        return self.__measurement

    @property
    def unit(self) -> str | None:
        return self.__unit


class ClassificationMeasurement(Measurement):
    """A measurement that is a classification"""

    __measurement: str
    __classes: dict[int, str]

    def __init__(self, measurement: str, classes: dict[int, str]) -> None:
        """Initialize a new `ClassificationMeasurement`"""

        super().__init__()

        self.__measurement = measurement
        self.__classes = classes

    @staticmethod
    def from_response_classification(
        response: geoengine_openapi_client.ClassificationMeasurement,
    ) -> ClassificationMeasurement:
        """Initialize a new `ClassificationMeasurement from a JSON response"""

        measurement = response.measurement

        str_classes: dict[str, str] = response.classes
        classes = {int(k): v for k, v in str_classes.items()}

        return ClassificationMeasurement(measurement, classes)

    def to_api_dict(self) -> geoengine_openapi_client.Measurement:
        str_classes: dict[str, str] = {str(k): v for k, v in self.__classes.items()}

        return geoengine_openapi_client.Measurement(
            geoengine_openapi_client.ClassificationMeasurement(
                type="classification", measurement=self.__measurement, classes=str_classes
            )
        )

    def __str__(self) -> str:
        """String representation of a classification measurement"""
        classes_str = ", ".join(f"{k}: {v}" for k, v in self.__classes.items())
        return f"{self.__measurement} ({classes_str})"

    def __repr__(self) -> str:
        """Display representation of a classification measurement"""
        return str(self)

    @property
    def measurement(self) -> str:
        return self.__measurement

    @property
    def classes(self) -> dict[int, str]:
        return self.__classes


class GeoTransform:
<<<<<<< HEAD
    '''The `GeoTransform` specifies the relationship between pixel coordinates and geographic coordinates.'''
=======
    """The `GeoTransform` specifies the relationship between pixel coordinates and geographic coordinates."""

>>>>>>> 798243b7
    x_min: float
    y_max: float
    """In Geo Engine, x_pixel_size is always positive."""
    x_pixel_size: float
    """In Geo Engine, y_pixel_size is always negative."""
    y_pixel_size: float

    def __init__(self, x_min: float, y_max: float, x_pixel_size: float, y_pixel_size: float):
        """Initialize a new `GeoTransform`"""

        assert x_pixel_size > 0, "In Geo Engine, x_pixel_size is always positive."
        assert y_pixel_size < 0, "In Geo Engine, y_pixel_size is always negative."

        self.x_min = x_min
        self.y_max = y_max
        self.x_pixel_size = x_pixel_size
        self.y_pixel_size = y_pixel_size

    @classmethod
<<<<<<< HEAD
    def from_response_gdal_geo_transform(
        cls, response: geoengine_openapi_client.GdalDatasetGeoTransform
    ) -> GeoTransform:
        '''Parse a geotransform from an HTTP JSON response'''
        return GeoTransform(
            x_min=response.origin_coordinate.x,
            y_max=response.origin_coordinate.y,
            x_pixel_size=response.x_pixel_size,
            y_pixel_size=response.y_pixel_size,
        )

    @classmethod
    def from_response(cls, response: geoengine_openapi_client.GeoTransform) -> GeoTransform:
        '''Parse a geotransform from an HTTP JSON response'''
=======
    def from_response(cls, response: geoengine_openapi_client.GdalDatasetGeoTransform) -> GeoTransform:
        """Parse a geotransform from an HTTP JSON response"""
>>>>>>> 798243b7

        return GeoTransform(
            x_min=response.origin_coordinate.x,
            y_max=response.origin_coordinate.y,
            x_pixel_size=response.x_pixel_size,
            y_pixel_size=response.y_pixel_size,
        )

    def to_api_dict(self) -> geoengine_openapi_client.GeoTransform:
        return geoengine_openapi_client.GeoTransform(
            origin_coordinate=geoengine_openapi_client.Coordinate2D(
                x=self.x_min,
                y=self.y_max,
            ),
            x_pixel_size=self.x_pixel_size,
            y_pixel_size=self.y_pixel_size
        )

    def to_api_dict_gdal_geo_transform(self) -> geoengine_openapi_client.GdalDatasetGeoTransform:
        return geoengine_openapi_client.GdalDatasetGeoTransform(
            origin_coordinate=geoengine_openapi_client.Coordinate2D(
                x=self.x_min,
                y=self.y_max,
            ),
            x_pixel_size=self.x_pixel_size,
            y_pixel_size=self.y_pixel_size,
        )

    def to_gdal(self) -> tuple[float, float, float, float, float, float]:
        """Convert to a GDAL geotransform"""
        return (self.x_min, self.x_pixel_size, 0, self.y_max, 0, self.y_pixel_size)

    def __str__(self) -> str:
        return (
            f"Origin: ({self.x_min}, {self.y_max}), "
            f"X Pixel Size: {self.x_pixel_size}, "
            f"Y Pixel Size: {self.y_pixel_size}"
        )

    def __repr__(self) -> str:
        return str(self)

    @property
    def x_half_pixel_size(self) -> float:
        return self.x_pixel_size / 2.0

    @property
    def y_half_pixel_size(self) -> float:
        return self.y_pixel_size / 2.0

    def pixel_x_to_coord_x(self, pixel: int) -> float:
        return self.x_min + pixel * self.x_pixel_size

    def pixel_y_to_coord_y(self, pixel: int) -> float:
        return self.y_max + pixel * self.y_pixel_size

<<<<<<< HEAD
    def coord_to_pixel_ul(self, x_cord: float, y_coord: float) -> GridIdx2D:
        '''Convert a coordinate to a pixel index rould towards top left'''
        return GridIdx2D(x_idx=int(np.floor((x_cord - self.x_min) / self.x_pixel_size)),
                         y_idx=int(np.ceil((y_coord - self.y_max) / self.y_pixel_size)))

    def coord_to_pixel_lr(self, x_cord: float, y_coord: float) -> GridIdx2D:
        '''Convert a coordinate to a pixel index ound towards lower right'''
        return GridIdx2D(x_idx=int(np.ceil((x_cord - self.x_min) / self.x_pixel_size)),
                         y_idx=int(np.floor((y_coord - self.y_max) / self.y_pixel_size)))

    def pixel_ul_to_coord(self, x_pixel: int, y_pixel: int) -> Tuple[float, float]:
        '''Convert a pixel position into a coordinate'''
        x = self.pixel_x_to_coord_x(x_pixel)
        y = self.pixel_y_to_coord_y(y_pixel)
        return (x, y)

    def pixel_lr_to_coord(self, x_pixel: int, y_pixel: int) -> Tuple[float, float]:
        (x, y) = self.pixel_ul_to_coord(x_pixel, y_pixel)
        return (x + self.x_pixel_size, y + self.y_pixel_size)

    def pixel_center_to_coord(self, x_pixel, y_pixel) -> Tuple[float, float]:
        (x, y) = self.pixel_ul_to_coord(x_pixel, y_pixel)
        return (x + self.x_half_pixel_size, y + self.y_half_pixel_size)
=======
    def coord_to_pixel_ul(self, x_cord: float, y_coord: float) -> tuple[int, int]:
        """Convert a coordinate to a pixel index rould towards top left"""
        return (
            int(np.floor((x_cord - self.x_min) / self.x_pixel_size)),
            int(np.ceil((y_coord - self.y_max) / self.y_pixel_size)),
        )

    def coord_to_pixel_lr(self, x_cord: float, y_coord: float) -> tuple[int, int]:
        """Convert a coordinate to a pixel index ound towards lower right"""
        return (
            int(np.ceil((x_cord - self.x_min) / self.x_pixel_size)),
            int(np.floor((y_coord - self.y_max) / self.y_pixel_size)),
        )
>>>>>>> 798243b7

    def spatial_resolution(self) -> SpatialResolution:
        return SpatialResolution(x_resolution=abs(self.x_pixel_size), y_resolution=abs(self.y_pixel_size))

    def spatial_to_grid_bounds(self, bounds: Union[SpatialPartition2D, BoundingBox2D]) -> GridBoundingBox2D:
        '''Converts a BoundingBox2D or a SpatialPartition2D into a GridBoundingBox2D'''
        ul = self.coord_to_pixel_ul(bounds.xmin, bounds.ymax)
        rl = self.coord_to_pixel_lr(bounds.xmax, bounds.ymin)
        return GridBoundingBox2D(top_left_idx=ul, bottom_right_idx=rl)

    def grid_bounds_to_spatial_bounds(self, bounds: GridBoundingBox2D) -> SpatialPartition2D:
        '''Converts a GridBoundingBox2D into a SpatialPartition2D'''
        xmin, ymax = self.pixel_ul_to_coord(bounds.top_left_idx.x_idx, bounds.top_left_idx.y_idx)
        xmax, ymin = self.pixel_lr_to_coord(bounds.bottom_right_idx.x_idx, bounds.bottom_right_idx.y_idx)
        return SpatialPartition2D(xmin, ymin, xmax, ymax)

    def __eq__(self, other) -> bool:
        """Check if two geotransforms are equal"""
        if not isinstance(other, GeoTransform):
            return False

        return (
            self.x_min == other.x_min
            and self.y_max == other.y_max
            and self.x_pixel_size == other.x_pixel_size
            and self.y_pixel_size == other.y_pixel_size
        )<|MERGE_RESOLUTION|>--- conflicted
+++ resolved
@@ -9,22 +9,16 @@
 from abc import abstractmethod
 from datetime import datetime, timezone
 from enum import Enum
-<<<<<<< HEAD
-from typing import Any, Dict, Optional, Tuple, Union, cast, List, Literal
-from attr import dataclass
+from typing import Any, Literal, cast
+
+from uuid import UUID
+
 import geoengine_openapi_client
 import geoengine_openapi_client.models
 import geoengine_openapi_client.models.raster_to_dataset_query_rectangle
 import numpy as np
-=======
-from typing import Any, Literal, cast
-from uuid import UUID
-
-import geoengine_openapi_client
-import numpy as np
 from attr import dataclass
 
->>>>>>> 798243b7
 from geoengine.colorizer import Colorizer
 from geoengine.error import GeoEngineException, InputException, TypeException
 
@@ -165,7 +159,8 @@
                 start = start.astimezone(tz=timezone.utc).replace(tzinfo=None)
             self.start = np.datetime64(start)
         else:
-            raise InputException("`start` must be of type `datetime.datetime` or `numpy.datetime64`")
+            raise InputException(
+                "`start` must be of type `datetime.datetime` or `numpy.datetime64`")
 
         if end is None:
             self.end = self.start
@@ -177,7 +172,8 @@
                 end = end.astimezone(tz=timezone.utc).replace(tzinfo=None)
             self.end = np.datetime64(end)
         else:
-            raise InputException("`end` must be of type `datetime.datetime` or `numpy.datetime64`")
+            raise InputException(
+                "`end` must be of type `datetime.datetime` or `numpy.datetime64`")
 
         # Check validity of time interval if an `end` exists
         if end is not None and start > end:
@@ -227,7 +223,8 @@
     def to_api_dict(self) -> geoengine_openapi_client.TimeInterval:
         """create a openapi `TimeInterval` from self"""
         start = self.start.astype("datetime64[ms]").astype(int)
-        end = self.end.astype("datetime64[ms]").astype(int) if self.end is not None else None
+        end = self.end.astype("datetime64[ms]").astype(
+            int) if self.end is not None else None
 
         # The openapi Timeinterval does not accept end: None. So we set it to start IF self is an instant.
         end = end if end is not None else start
@@ -291,20 +288,10 @@
     __time_interval: TimeInterval
     __srs: str
 
-<<<<<<< HEAD
     def __init__(self,
-                 spatial_bounds: Union[BoundingBox2D, SpatialPartition2D, Tuple[float, float, float, float]],
-                 time_interval: Union[TimeInterval, Tuple[datetime, Optional[datetime]]],
+                 spatial_bounds: BoundingBox2D | SpatialPartition2D | tuple[float, float, float, float],
+                 time_interval: TimeInterval | tuple[datetime, datetime | None],
                  srs='EPSG:4326') -> None:
-=======
-    def __init__(
-        self,
-        spatial_bounds: BoundingBox2D | tuple[float, float, float, float],
-        time_interval: TimeInterval | tuple[datetime, datetime | None],
-        resolution: SpatialResolution | tuple[float, float],
-        srs="EPSG:4326",
-    ) -> None:
->>>>>>> 798243b7
         """
         Initialize a new `QueryRectangle` object
 
@@ -356,23 +343,6 @@
         return self.__spatial_bounds.as_bbox_tuple(y_axis_first=y_axis_first)
 
     @property
-<<<<<<< HEAD
-=======
-    def resolution_ogc(self) -> tuple[float, float]:
-        """
-        Return the resolution in OGC style
-        """
-        # TODO: properly handle axis order
-        res = self.__resolution
-
-        # TODO: why is the y resolution in this case negative but not in all other cases?
-        if self.__srs == "EPSG:4326":
-            return (-res.y_resolution, res.x_resolution)
-
-        return res.as_tuple()
-
-    @property
->>>>>>> 798243b7
     def time(self) -> TimeInterval:
         """
         Return the time instance or interval
@@ -387,16 +357,6 @@
         return self.__spatial_bounds
 
     @property
-<<<<<<< HEAD
-=======
-    def spatial_resolution(self) -> SpatialResolution:
-        """
-        Return the spatial resolution
-        """
-        return self.__resolution
-
-    @property
->>>>>>> 798243b7
     def time_str(self) -> str:
         """
         Return the time instance or interval as a string representation
@@ -411,7 +371,6 @@
         return self.__srs
 
     def __repr__(self) -> str:
-<<<<<<< HEAD
         ''' Return a string representation of the query rectangle.'''
         r = 'QueryRectangle( \n'
         r += '    ' + repr(self.__spatial_bounds) + '\n'
@@ -424,28 +383,6 @@
         '''Converts a `QueryRectangle` into a `QueryRectangleWithResolution` '''
         return QueryRectangleWithResolution(
             self.spatial_bounds, self.time, resolution, self.srs
-=======
-        """Return a string representation of the query rectangle."""
-        r = "QueryRectangle( \n"
-        r += "    " + repr(self.__spatial_bounds) + "\n"
-        r += "    " + repr(self.__time_interval) + "\n"
-        r += "    " + repr(self.__resolution) + "\n"
-        r += f"    srs={self.__srs} \n"
-        r += ")"
-        return r
-
-    def as_raster_query_rectangle_api_dict(self) -> geoengine_openapi_client.RasterQueryRectangle:
-        """Return the query rectangle as a dictionary for the API"""
-        return geoengine_openapi_client.RasterQueryRectangle(
-            spatial_bounds=SpatialPartition2D(
-                self.spatial_bounds.xmin,
-                self.spatial_bounds.ymin,
-                self.spatial_bounds.xmax,
-                self.spatial_bounds.ymax,
-            ).to_api_dict(),
-            spatial_resolution=self.spatial_resolution.to_api_dict(),
-            time_interval=self.time.to_api_dict(),
->>>>>>> 798243b7
         )
 
 
@@ -457,9 +394,9 @@
     __resolution: SpatialResolution
 
     def __init__(self,
-                 spatial_bounds: Union[BoundingBox2D, SpatialPartition2D, Tuple[float, float, float, float]],
-                 time_interval: Union[TimeInterval, Tuple[datetime, Optional[datetime]]],
-                 resolution: Union[SpatialResolution, Tuple[float, float]],
+                 spatial_bounds: BoundingBox2D | SpatialPartition2D | tuple[float, float, float, float],
+                 time_interval: TimeInterval | tuple[datetime, datetime | None],
+                 resolution: SpatialResolution | tuple[float, float],
                  srs='EPSG:4326') -> None:
         """
         Initialize a new `QueryRectangle` object
@@ -484,7 +421,7 @@
         self.__resolution = resolution
 
     @property
-    def resolution_ogc(self) -> Tuple[float, float]:
+    def resolution_ogc(self) -> tuple[float, float]:
         '''
         Return the resolution in OGC style
         '''
@@ -525,36 +462,18 @@
     """
 
     __spatial_reference: str
-<<<<<<< HEAD
-    __time_bounds: Optional[TimeInterval]
-=======
     __time_bounds: TimeInterval | None
-    __spatial_resolution: SpatialResolution | None
->>>>>>> 798243b7
 
     def __init__(
         self,
         spatial_reference: str,
-<<<<<<< HEAD
-        time_bounds: Optional[TimeInterval] = None,
-=======
         time_bounds: TimeInterval | None = None,
-        spatial_resolution: SpatialResolution | None = None,
->>>>>>> 798243b7
     ) -> None:
         """Initialize a new `ResultDescriptor` object"""
 
         self.__spatial_reference = spatial_reference
         self.__time_bounds = time_bounds
 
-<<<<<<< HEAD
-=======
-        if spatial_resolution is None or isinstance(spatial_resolution, SpatialResolution):
-            self.__spatial_resolution = spatial_resolution
-        else:
-            raise TypeException("Spatial resolution must be of type `SpatialResolution` or `None`")
-
->>>>>>> 798243b7
     @staticmethod
     def from_response(response: geoengine_openapi_client.TypedResultDescriptor) -> ResultDescriptor:
         """
@@ -606,15 +525,6 @@
 
         return self.__time_bounds
 
-<<<<<<< HEAD
-=======
-    @property
-    def spatial_resolution(self) -> SpatialResolution | None:
-        """Return the spatial resolution"""
-
-        return self.__spatial_resolution
-
->>>>>>> 798243b7
     @abstractmethod
     def to_api_dict(self) -> geoengine_openapi_client.TypedResultDescriptor:
         pass
@@ -640,13 +550,8 @@
         time_bounds: TimeInterval | None = None,
         spatial_bounds: BoundingBox2D | None = None,
     ) -> None:
-<<<<<<< HEAD
         ''' Initialize a vector result descriptor '''
         super().__init__(spatial_reference, time_bounds)
-=======
-        """Initialize a vector result descriptor"""
-        super().__init__(spatial_reference, time_bounds, None)
->>>>>>> 798243b7
         self.__data_type = data_type
         self.__columns = columns
         self.__spatial_bounds = spatial_bounds
@@ -656,7 +561,8 @@
         """Parse a vector result descriptor from an http response"""
         sref = response.spatial_reference
         data_type = VectorDataType.from_string(response.data_type)
-        columns = {name: VectorColumnInfo.from_response(info) for name, info in response.columns.items()}
+        columns = {name: VectorColumnInfo.from_response(
+            info) for name, info in response.columns.items()}
 
         time_bounds = None
         if response.time is not None:
@@ -708,32 +614,17 @@
         return r
 
     def to_api_dict(self) -> geoengine_openapi_client.TypedResultDescriptor:
-<<<<<<< HEAD
-        '''Convert the vector result descriptor to a dictionary'''
+        """Convert the vector result descriptor to a dictionary"""
 
         return geoengine_openapi_client.TypedResultDescriptor(geoengine_openapi_client.TypedVectorResultDescriptor(
             type='vector',
             data_type=self.data_type.to_api_enum(),
             spatial_reference=self.spatial_reference,
-            columns={name: column_info.to_api_dict() for name, column_info in self.columns.items()},
+            columns={name: column_info.to_api_dict()
+                     for name, column_info in self.columns.items()},
             time=self.time_bounds.to_api_dict() if self.time_bounds is not None else None,
             bbox=self.spatial_bounds.to_api_dict() if self.spatial_bounds is not None else None,
         ))
-=======
-        """Convert the vector result descriptor to a dictionary"""
-
-        return geoengine_openapi_client.TypedResultDescriptor(
-            geoengine_openapi_client.TypedVectorResultDescriptor(
-                type="vector",
-                data_type=self.data_type.to_api_enum(),
-                spatial_reference=self.spatial_reference,
-                columns={name: column_info.to_api_dict() for name, column_info in self.columns.items()},
-                time=self.time_bounds.to_api_dict() if self.time_bounds is not None else None,
-                bbox=self.spatial_bounds.to_api_dict() if self.spatial_bounds is not None else None,
-                resolution=self.spatial_resolution.to_api_dict() if self.spatial_resolution is not None else None,
-            )
-        )
->>>>>>> 798243b7
 
 
 class FeatureDataType(str, Enum):
@@ -770,7 +661,8 @@
         """Create a new `VectorColumnInfo` from a JSON response"""
 
         return VectorColumnInfo(
-            FeatureDataType.from_string(response.data_type), Measurement.from_response(response.measurement)
+            FeatureDataType.from_string(
+                response.data_type), Measurement.from_response(response.measurement)
         )
 
     def to_api_dict(self) -> geoengine_openapi_client.VectorColumnInfo:
@@ -791,11 +683,7 @@
 
     @classmethod
     def from_response(cls, response: geoengine_openapi_client.RasterBandDescriptor) -> RasterBandDescriptor:
-<<<<<<< HEAD
         '''Parse an http response to a `RasterBandDescriptor` object'''
-=======
-        """Parse an http response to a `Provenance` object"""
->>>>>>> 798243b7
         return RasterBandDescriptor(response.name, Measurement.from_response(response.measurement))
 
     def to_api_dict(self) -> geoengine_openapi_client.RasterBandDescriptor:
@@ -902,7 +790,8 @@
     @classmethod
     def from_response(cls, response: geoengine_openapi_client.SpatialGridDescriptor) -> SpatialGridDescriptor:
         '''Parse an http response to a `SpatialGridDefinition` object'''
-        spatial_grid = SpatialGridDefinition.from_response(response.spatial_grid)
+        spatial_grid = SpatialGridDefinition.from_response(
+            response.spatial_grid)
         return SpatialGridDescriptor(spatial_grid=spatial_grid, descriptor=response.descriptor)
 
     def to_api_dict(self) -> geoengine_openapi_client.SpatialGridDescriptor:
@@ -941,7 +830,8 @@
 
     data_type_map: dict[
         geoengine_openapi_client.RasterDataType,
-        Literal["U8", "U16", "U32", "U64", "I8", "I16", "I32", "I64", "F32", "F64"],
+        Literal["U8", "U16", "U32", "U64", "I8",
+                "I16", "I32", "I64", "F32", "F64"],
     ] = {
         geoengine_openapi_client.RasterDataType.U8: "U8",
         geoengine_openapi_client.RasterDataType.U16: "U16",
@@ -960,46 +850,29 @@
 class RasterResultDescriptor(ResultDescriptor):
     """
     A raster result descriptor
-<<<<<<< HEAD
-    '''
-    __data_type: Literal['U8', 'U16', 'U32', 'U64', 'I8', 'I16', 'I32', 'I64', 'F32', 'F64']
-    __bands: List[RasterBandDescriptor]
+    """
+    __data_type: Literal['U8', 'U16', 'U32', 'U64',
+                         'I8', 'I16', 'I32', 'I64', 'F32', 'F64']
+    __bands: list[RasterBandDescriptor]
     __spatial_grid: SpatialGridDescriptor
-=======
-    """
-
-    __data_type: Literal["U8", "U16", "U32", "U64", "I8", "I16", "I32", "I64", "F32", "F64"]
-    __bands: list[RasterBandDescriptor]
-    __spatial_bounds: SpatialPartition2D | None
->>>>>>> 798243b7
 
     def __init__(  # pylint: disable=too-many-arguments,too-many-positional-arguments
         self,
         data_type: Literal["U8", "U16", "U32", "U64", "I8", "I16", "I32", "I64", "F32", "F64"],
         bands: list[RasterBandDescriptor],
         spatial_reference: str,
-<<<<<<< HEAD
         spatial_grid: SpatialGridDescriptor,
-        time_bounds: Optional[TimeInterval] = None,
+        time_bounds: TimeInterval | None = None,
 
     ) -> None:
         '''Initialize a new `RasterResultDescriptor`'''
         super().__init__(spatial_reference, time_bounds)
-=======
-        time_bounds: TimeInterval | None = None,
-        spatial_bounds: SpatialPartition2D | None = None,
-        spatial_resolution: SpatialResolution | None = None,
-    ) -> None:
-        """Initialize a new `RasterResultDescriptor`"""
-        super().__init__(spatial_reference, time_bounds, spatial_resolution)
->>>>>>> 798243b7
         self.__data_type = data_type
         self.__bands = bands
         self.__spatial_grid = spatial_grid
 
     def to_api_dict(self) -> geoengine_openapi_client.TypedResultDescriptor:
-<<<<<<< HEAD
-        '''Convert the raster result descriptor to a dictionary'''
+        """Convert the raster result descriptor to a dictionary"""
 
         return geoengine_openapi_client.TypedResultDescriptor(geoengine_openapi_client.TypedRasterResultDescriptor(
             type='raster',
@@ -1009,35 +882,22 @@
             time=self.time_bounds.time_str if self.time_bounds is not None else None,
             spatial_grid=self.__spatial_grid.to_api_dict()
         ))
-=======
-        """Convert the raster result descriptor to a dictionary"""
-
-        return geoengine_openapi_client.TypedResultDescriptor(
-            geoengine_openapi_client.TypedRasterResultDescriptor(
-                type="raster",
-                data_type=self.data_type,
-                bands=[band.to_api_dict() for band in self.__bands],
-                spatial_reference=self.spatial_reference,
-                time=self.time_bounds.to_api_dict() if self.time_bounds is not None else None,
-                bbox=self.spatial_bounds.to_api_dict() if self.spatial_bounds is not None else None,
-                resolution=self.spatial_resolution.to_api_dict() if self.spatial_resolution is not None else None,
-            )
-        )
->>>>>>> 798243b7
 
     @staticmethod
     def from_response_raster(response: geoengine_openapi_client.TypedRasterResultDescriptor) -> RasterResultDescriptor:
         """Parse a raster result descriptor from an http response"""
         spatial_ref = response.spatial_reference
         data_type = literal_raster_data_type(response.data_type)
-        bands = [RasterBandDescriptor.from_response(band) for band in response.bands]
+        bands = [RasterBandDescriptor.from_response(
+            band) for band in response.bands]
 
         time_bounds = None
 
         # FIXME: datetime can not represent our min max range
         # if 'time' in response and response['time'] is not None:
         #    time_bounds = TimeInterval.from_response(response['time'])
-        spatial_grid = SpatialGridDescriptor.from_response(response.spatial_grid)
+        spatial_grid = SpatialGridDescriptor.from_response(
+            response.spatial_grid)
 
         if response.time is not None:
             time_bounds = TimeInterval.from_response(response.time)
@@ -1047,12 +907,7 @@
             bands=bands,
             spatial_reference=spatial_ref,
             time_bounds=time_bounds,
-<<<<<<< HEAD
             spatial_grid=spatial_grid
-=======
-            spatial_bounds=spatial_bounds,
-            spatial_resolution=spatial_resolution,
->>>>>>> 798243b7
         )
 
     @classmethod
@@ -1068,17 +923,12 @@
         return self.__bands
 
     @property
-<<<<<<< HEAD
     def spatial_grid(self) -> SpatialGridDescriptor:
         return self.__spatial_grid
 
     @property
     def spatial_bounds(self) -> SpatialPartition2D:
         return self.spatial_grid.spatial_bounds()
-=======
-    def spatial_bounds(self) -> SpatialPartition2D | None:
-        return self.__spatial_bounds
->>>>>>> 798243b7
 
     @property
     def spatial_reference(self) -> str:
@@ -1087,7 +937,6 @@
         return super().spatial_reference
 
     def __repr__(self) -> str:
-<<<<<<< HEAD
         '''Display representation of the raster result descriptor'''
         r = ''
         r += f'Data type:         {self.data_type}\n'
@@ -1095,13 +944,6 @@
         r += f'Spatial Grid: {self.spatial_grid} \n'
         r += f'Time Bounds: {self.time_bounds}\n'
         r += 'Bands:\n'
-=======
-        """Display representation of the raster result descriptor"""
-        r = ""
-        r += f"Data type:         {self.data_type}\n"
-        r += f"Spatial Reference: {self.spatial_reference}\n"
-        r += "Bands:\n"
->>>>>>> 798243b7
 
         for band in self.__bands:
             r += f"    {band}\n"
@@ -1122,13 +964,8 @@
         time_bounds: TimeInterval | None = None,
         spatial_bounds: BoundingBox2D | None = None,
     ) -> None:
-<<<<<<< HEAD
         '''Initialize a new `PlotResultDescriptor`'''
         super().__init__(spatial_reference, time_bounds)
-=======
-        """Initialize a new `PlotResultDescriptor`"""
-        super().__init__(spatial_reference, time_bounds, None)
->>>>>>> 798243b7
         self.__spatial_bounds = spatial_bounds
 
     def __repr__(self) -> str:
@@ -1454,7 +1291,8 @@
     def from_response_raster(response: geoengine_openapi_client.RasterSymbology) -> RasterSymbology:
         """Parse an http response to a `RasterSymbology` object"""
 
-        raster_colorizer = RasterColorizer.from_response(response.raster_colorizer)
+        raster_colorizer = RasterColorizer.from_response(
+            response.raster_colorizer)
 
         return RasterSymbology(raster_colorizer, response.opacity)
 
@@ -1504,7 +1342,8 @@
 
     def to_api_dict(self) -> geoengine_openapi_client.DataId:
         return geoengine_openapi_client.DataId(
-            geoengine_openapi_client.InternalDataId(type="internal", dataset_id=str(self.__dataset_id))
+            geoengine_openapi_client.InternalDataId(
+                type="internal", dataset_id=str(self.__dataset_id))
         )
 
     def __str__(self) -> str:
@@ -1679,7 +1518,8 @@
         return ClassificationMeasurement(measurement, classes)
 
     def to_api_dict(self) -> geoengine_openapi_client.Measurement:
-        str_classes: dict[str, str] = {str(k): v for k, v in self.__classes.items()}
+        str_classes: dict[str, str] = {
+            str(k): v for k, v in self.__classes.items()}
 
         return geoengine_openapi_client.Measurement(
             geoengine_openapi_client.ClassificationMeasurement(
@@ -1706,12 +1546,8 @@
 
 
 class GeoTransform:
-<<<<<<< HEAD
-    '''The `GeoTransform` specifies the relationship between pixel coordinates and geographic coordinates.'''
-=======
     """The `GeoTransform` specifies the relationship between pixel coordinates and geographic coordinates."""
 
->>>>>>> 798243b7
     x_min: float
     y_max: float
     """In Geo Engine, x_pixel_size is always positive."""
@@ -1731,7 +1567,6 @@
         self.y_pixel_size = y_pixel_size
 
     @classmethod
-<<<<<<< HEAD
     def from_response_gdal_geo_transform(
         cls, response: geoengine_openapi_client.GdalDatasetGeoTransform
     ) -> GeoTransform:
@@ -1746,10 +1581,6 @@
     @classmethod
     def from_response(cls, response: geoengine_openapi_client.GeoTransform) -> GeoTransform:
         '''Parse a geotransform from an HTTP JSON response'''
-=======
-    def from_response(cls, response: geoengine_openapi_client.GdalDatasetGeoTransform) -> GeoTransform:
-        """Parse a geotransform from an HTTP JSON response"""
->>>>>>> 798243b7
 
         return GeoTransform(
             x_min=response.origin_coordinate.x,
@@ -1806,7 +1637,6 @@
     def pixel_y_to_coord_y(self, pixel: int) -> float:
         return self.y_max + pixel * self.y_pixel_size
 
-<<<<<<< HEAD
     def coord_to_pixel_ul(self, x_cord: float, y_coord: float) -> GridIdx2D:
         '''Convert a coordinate to a pixel index rould towards top left'''
         return GridIdx2D(x_idx=int(np.floor((x_cord - self.x_min) / self.x_pixel_size)),
@@ -1817,39 +1647,27 @@
         return GridIdx2D(x_idx=int(np.ceil((x_cord - self.x_min) / self.x_pixel_size)),
                          y_idx=int(np.floor((y_coord - self.y_max) / self.y_pixel_size)))
 
-    def pixel_ul_to_coord(self, x_pixel: int, y_pixel: int) -> Tuple[float, float]:
+    def pixel_ul_to_coord(self, x_pixel: int, y_pixel: int) -> tuple[float, float]:
         '''Convert a pixel position into a coordinate'''
         x = self.pixel_x_to_coord_x(x_pixel)
         y = self.pixel_y_to_coord_y(y_pixel)
         return (x, y)
 
-    def pixel_lr_to_coord(self, x_pixel: int, y_pixel: int) -> Tuple[float, float]:
+    def pixel_lr_to_coord(self, x_pixel: int, y_pixel: int) -> tuple[float, float]:
         (x, y) = self.pixel_ul_to_coord(x_pixel, y_pixel)
         return (x + self.x_pixel_size, y + self.y_pixel_size)
 
-    def pixel_center_to_coord(self, x_pixel, y_pixel) -> Tuple[float, float]:
+    def pixel_center_to_coord(self, x_pixel, y_pixel) -> tuple[float, float]:
         (x, y) = self.pixel_ul_to_coord(x_pixel, y_pixel)
         return (x + self.x_half_pixel_size, y + self.y_half_pixel_size)
-=======
-    def coord_to_pixel_ul(self, x_cord: float, y_coord: float) -> tuple[int, int]:
-        """Convert a coordinate to a pixel index rould towards top left"""
-        return (
-            int(np.floor((x_cord - self.x_min) / self.x_pixel_size)),
-            int(np.ceil((y_coord - self.y_max) / self.y_pixel_size)),
-        )
-
-    def coord_to_pixel_lr(self, x_cord: float, y_coord: float) -> tuple[int, int]:
-        """Convert a coordinate to a pixel index ound towards lower right"""
-        return (
-            int(np.ceil((x_cord - self.x_min) / self.x_pixel_size)),
-            int(np.floor((y_coord - self.y_max) / self.y_pixel_size)),
-        )
->>>>>>> 798243b7
 
     def spatial_resolution(self) -> SpatialResolution:
-        return SpatialResolution(x_resolution=abs(self.x_pixel_size), y_resolution=abs(self.y_pixel_size))
-
-    def spatial_to_grid_bounds(self, bounds: Union[SpatialPartition2D, BoundingBox2D]) -> GridBoundingBox2D:
+        return SpatialResolution(
+            x_resolution=abs(self.x_pixel_size),
+            y_resolution=abs(self.y_pixel_size)
+        )
+
+    def spatial_to_grid_bounds(self, bounds: SpatialPartition2D | BoundingBox2D) -> GridBoundingBox2D:
         '''Converts a BoundingBox2D or a SpatialPartition2D into a GridBoundingBox2D'''
         ul = self.coord_to_pixel_ul(bounds.xmin, bounds.ymax)
         rl = self.coord_to_pixel_lr(bounds.xmax, bounds.ymin)
@@ -1857,8 +1675,10 @@
 
     def grid_bounds_to_spatial_bounds(self, bounds: GridBoundingBox2D) -> SpatialPartition2D:
         '''Converts a GridBoundingBox2D into a SpatialPartition2D'''
-        xmin, ymax = self.pixel_ul_to_coord(bounds.top_left_idx.x_idx, bounds.top_left_idx.y_idx)
-        xmax, ymin = self.pixel_lr_to_coord(bounds.bottom_right_idx.x_idx, bounds.bottom_right_idx.y_idx)
+        xmin, ymax = self.pixel_ul_to_coord(
+            bounds.top_left_idx.x_idx, bounds.top_left_idx.y_idx)
+        xmax, ymin = self.pixel_lr_to_coord(
+            bounds.bottom_right_idx.x_idx, bounds.bottom_right_idx.y_idx)
         return SpatialPartition2D(xmin, ymin, xmax, ymax)
 
     def __eq__(self, other) -> bool:
