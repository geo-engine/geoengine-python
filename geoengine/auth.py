--- conflicted
+++ resolved
@@ -41,16 +41,11 @@
 
     session: ClassVar[Optional[Session]] = None
 
-<<<<<<< HEAD
-    def __init__(self, server_url: str, credentials: Optional[Tuple[str, str]] = None,
-                 token: Optional[str] = None) -> None:
-=======
     def __init__(self,
                  server_url: str,
                  credentials: Optional[Tuple[str, str]] = None,
                  token: Optional[str] = None,
                  admin_token: Optional[str] = None) -> None:
->>>>>>> 270261b2
         '''
         Initialize communication between this library and a Geo Engine instance
 
@@ -184,14 +179,10 @@
     return Session.session
 
 
-<<<<<<< HEAD
-def initialize(server_url: str, credentials: Optional[Tuple[str, str]] = None, token: Optional[str] = None) -> None:
-=======
 def initialize(server_url: str,
                credentials: Optional[Tuple[str, str]] = None,
                token: Optional[str] = None,
                admin_token: Optional[str] = None) -> None:
->>>>>>> 270261b2
     '''
     Initialize communication between this library and a Geo Engine instance
 
