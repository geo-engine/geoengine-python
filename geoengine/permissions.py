'''
A wrapper for the GeoEngine permissions API.
'''

from __future__ import annotations
from enum import Enum

import ast
<<<<<<< HEAD
from typing import Dict
=======
from typing import Dict, List, Literal, Any, Union
>>>>>>> 40f799bb
from uuid import UUID

import geoengine_openapi_client
import geoengine_openapi_client.api
import geoengine_openapi_client.models
import geoengine_openapi_client.models.role

from geoengine.auth import get_session
from geoengine.resource_identifier import Resource
from geoengine.error import GeoEngineException
<<<<<<< HEAD
=======
from geoengine.layers import LayerCollectionId, LayerId
from geoengine.ml import MlModelName
>>>>>>> 40f799bb


class RoleId:
    '''A wrapper for a role id'''
    __role_id: UUID

    def __init__(self, role_id: UUID) -> None:
        self.__role_id = role_id

    @classmethod
    def from_response(cls, response: Dict[str, str]) -> RoleId:
        '''Parse a http response to an `RoleId`'''

        if 'id' not in response:
            raise GeoEngineException(response)

        role_id = response['id']

        return RoleId(UUID(role_id))

    def __eq__(self, other) -> bool:
        '''Checks if two role ids are equal'''
        if not isinstance(other, self.__class__):
            return False

        return self.__role_id == other.__role_id  # pylint: disable=protected-access

    def __str__(self) -> str:
        return str(self.__role_id)

    def __repr__(self) -> str:
        return repr(self.__role_id)


class Role:
    '''A wrapper for a role'''
    name: str
    id: RoleId

    def __init__(self, role_id: Union[UUID, RoleId, str], role_name: str):
        ''' Create a role with name and id '''

        if isinstance(role_id, UUID):
            real_id = RoleId(role_id)
        elif isinstance(role_id, str):
            real_id = RoleId(UUID(role_id))
        else:
            real_id = role_id

        self.id = real_id
        self.name = role_name

    @classmethod
    def from_response(cls, response: geoengine_openapi_client.models.role.Role) -> Role:
        '''Parse a http response to an `RoleId`'''

        role_id = response.id
        role_name = response.name

        return Role(role_id, role_name)

    def __eq__(self, other) -> bool:
        '''Checks if two role ids are equal'''
        if not isinstance(other, self.__class__):
            return False

        return self.id == other.id and self.name == other.name

    def role_id(self) -> RoleId:
        '''get the role id'''
        return self.id

    def __repr__(self) -> str:
        return 'id: ' + repr(self.id) + ', name: ' + repr(self.name)


class UserId:
    '''A wrapper for a role id'''

    def __init__(self, user_id: UUID) -> None:
        self.__user_id = user_id

    @classmethod
    def from_response(cls, response: Dict[str, str]) -> UserId:
        '''Parse a http response to an `UserId`'''
        print(response)
        if 'id' not in response:
            raise GeoEngineException(response)

        user_id = response['id']

        return UserId(UUID(user_id))

    def __eq__(self, other) -> bool:
        '''Checks if two role ids are equal'''
        if not isinstance(other, self.__class__):
            return False

        return self.__user_id == other.__user_id  # pylint: disable=protected-access

    def __str__(self) -> str:
        return str(self.__user_id)

    def __repr__(self) -> str:
        return repr(self.__user_id)


<<<<<<< HEAD
=======
class Resource:
    '''A wrapper for a resource id'''

    id: str
    type: Literal['dataset', 'layer', 'layerCollection', 'mlModel', 'project']

    def __init__(self, resource_type: Literal['dataset', 'layer', 'layerCollection', 'mlModel', 'project'],
                 resource_id: str) -> None:
        '''Create a resource id'''
        self.type = resource_type
        self.id = resource_id

    @classmethod
    def from_layer_id(cls, layer_id: LayerId) -> Resource:
        '''Create a resource id from a layer id'''
        return Resource('layer', str(layer_id))

    @classmethod
    def from_layer_collection_id(cls, layer_collection_id: LayerCollectionId) -> Resource:
        '''Create a resource id from a layer collection id'''
        return Resource('layerCollection', str(layer_collection_id))

    @classmethod
    def from_dataset_name(cls, dataset_name: Union[DatasetName, str]) -> Resource:
        '''Create a resource id from a dataset name'''
        if isinstance(dataset_name, DatasetName):
            dataset_name = str(dataset_name)
        return Resource('dataset', dataset_name)

    @classmethod
    def from_ml_model_name(cls, ml_model_name: Union[MlModelName, str]) -> Resource:
        '''Create a resource from an ml model name'''
        if isinstance(ml_model_name, MlModelName):
            ml_model_name = str(ml_model_name)
        return Resource('mlModel', ml_model_name)

    def to_api_dict(self) -> geoengine_openapi_client.Resource:
        '''Convert to a dict for the API'''
        inner: Any = None

        if self.type == "layer":
            inner = geoengine_openapi_client.LayerResource(type="layer", id=self.id)
        elif self.type == "layerCollection":
            inner = geoengine_openapi_client.LayerCollectionResource(type="layerCollection", id=self.id)
        elif self.type == "project":
            inner = geoengine_openapi_client.ProjectResource(type="project", id=self.id)
        elif self.type == "dataset":
            inner = geoengine_openapi_client.DatasetResource(type="dataset", id=self.id)
        elif self.type == "mlModel":
            inner = geoengine_openapi_client.MlModelResource(type="mlModel", id=self.id)
        else:
            raise KeyError(f"Unknown resource type: {self.type}")

        return geoengine_openapi_client.Resource(inner)

    @classmethod
    def from_response(cls, response: geoengine_openapi_client.Resource) -> Resource:
        '''Convert to a dict for the API'''
        inner: Resource
        if isinstance(response.actual_instance, geoengine_openapi_client.LayerResource):
            inner = Resource('layer', response.actual_instance.id)
        elif isinstance(response.actual_instance, geoengine_openapi_client.LayerCollectionResource):
            inner = Resource('layerCollection', response.actual_instance.id)
        elif isinstance(response.actual_instance, geoengine_openapi_client.ProjectResource):
            inner = Resource('project', response.actual_instance.id)
        elif isinstance(response.actual_instance, geoengine_openapi_client.DatasetResource):
            inner = Resource('dataset', response.actual_instance.id)
        elif isinstance(response.actual_instance, geoengine_openapi_client.MlModelResource):
            inner = Resource('mlModel', response.actual_instance.id)
        else:
            raise KeyError(f"Unknown resource type from API: {response.actual_instance}")
        return inner

    def __repr__(self):
        return 'id: ' + repr(self.id) + ', type: ' + repr(self.type)

    def __eq__(self, value):
        '''Checks if two listings are equal'''
        if not isinstance(value, self.__class__):
            return False
        return self.id == value.id and self.type == value.type


class PermissionListing:
    """
    PermissionListing
    """
    permission: Permission
    resource: Resource
    role: Role

    def __init__(self, permission: Permission, resource: Resource, role: Role):
        ''' Create  a PermissionListing '''
        self.permission = permission
        self.resource = resource
        self.role = role

    @classmethod
    def from_response(cls, response: geoengine_openapi_client.models.PermissionListing) -> PermissionListing:
        ''' Transforms a response PermissionListing to a PermissionListing '''
        return PermissionListing(
            permission=Permission.from_response(response.permission),
            resource=Resource.from_response(response.resource),
            role=Role.from_response(response.role)
        )

    def __eq__(self, other) -> bool:
        '''Checks if two listings are equal'''
        if not isinstance(other, self.__class__):
            return False
        return self.permission == other.permission and self.resource == other.resource and self.role == other.role

    def __repr__(self) -> str:
        return 'Role: ' + repr(self.role) + ', ' \
            + 'Resource: ' + repr(self.resource) + ', ' \
            + 'Permission: ' + repr(self.permission)


>>>>>>> 40f799bb
class Permission(str, Enum):
    '''A permission'''
    READ = 'Read'
    OWNER = 'Owner'

    def to_api_dict(self) -> geoengine_openapi_client.Permission:
        '''Convert to a dict for the API'''
        return geoengine_openapi_client.Permission(self.value)

    @classmethod
    def from_response(cls, response: geoengine_openapi_client.Permission) -> Permission:
        return Permission(response)


ADMIN_ROLE_ID: RoleId = RoleId(UUID("d5328854-6190-4af9-ad69-4e74b0961ac9"))
REGISTERED_USER_ROLE_ID: RoleId = RoleId(UUID("4e8081b6-8aa6-4275-af0c-2fa2da557d28"))
ANONYMOUS_USER_ROLE_ID: RoleId = RoleId(UUID("fd8e87bf-515c-4f36-8da6-1a53702ff102"))


def add_permission(role: RoleId, resource: Resource, permission: Permission, timeout: int = 60):
    """Add a permission to a resource for a role. Requires admin role."""

    session = get_session()

    with geoengine_openapi_client.ApiClient(session.configuration) as api_client:
        permissions_api = geoengine_openapi_client.PermissionsApi(api_client)
        permissions_api.add_permission_handler(geoengine_openapi_client.PermissionRequest(
            role_id=str(role),
            resource=resource.to_api_dict(),
            permission=permission.to_api_dict(),
            _request_timeout=timeout
        ))


def remove_permission(role: RoleId, resource: Resource, permission: Permission, timeout: int = 60):
    """Removes a permission to a resource from a role. Requires admin role."""

    session = get_session()

    with geoengine_openapi_client.ApiClient(session.configuration) as api_client:
        permissions_api = geoengine_openapi_client.PermissionsApi(api_client)
        permissions_api.remove_permission_handler(geoengine_openapi_client.PermissionRequest(
            role_id=str(role),
            resource=resource.to_api_dict(),
            permission=permission.to_api_dict(),
            _request_timeout=timeout
        ))


def list_permissions(resource: Resource, timeout: int = 60, offset=0, limit=20) -> List[PermissionListing]:
    '''Lists the roles and permissions assigned to a ressource'''

    session = get_session()

    with geoengine_openapi_client.ApiClient(session.configuration) as api_client:
        permission_api = geoengine_openapi_client.PermissionsApi(api_client)
        res = permission_api.get_resource_permissions_handler(
            resource_id=resource.id,
            resource_type=resource.type,
            offset=offset,
            limit=limit,
            _request_timeout=timeout
        )

        return [PermissionListing.from_response(r) for r in res]


def add_role(name: str, timeout: int = 60) -> RoleId:
    """Add a new role. Requires admin role."""

    session = get_session()

    with geoengine_openapi_client.ApiClient(session.configuration) as api_client:
        user_api = geoengine_openapi_client.UserApi(api_client)
        response = user_api.add_role_handler(geoengine_openapi_client.AddRole(
            name=name,
            _request_timeout=timeout
        ))

    # TODO: find out why JSON string is faulty
    # parsed_response = json.loads(response)
    parsed_response: dict[str, str] = ast.literal_eval(response)

    return RoleId.from_response(parsed_response)


def remove_role(role: RoleId, timeout: int = 60):
    """Remove a role. Requires admin role."""

    session = get_session()

    with geoengine_openapi_client.ApiClient(session.configuration) as api_client:
        user_api = geoengine_openapi_client.UserApi(api_client)
        user_api.remove_role_handler(str(role), _request_timeout=timeout)


def assign_role(role: RoleId, user: UserId, timeout: int = 60):
    """Assign a role to a user. Requires admin role."""

    session = get_session()

    with geoengine_openapi_client.ApiClient(session.configuration) as api_client:
        user_api = geoengine_openapi_client.UserApi(api_client)
        user_api.assign_role_handler(str(user), str(role), _request_timeout=timeout)


def revoke_role(role: RoleId, user: UserId, timeout: int = 60):
    """Assign a role to a user. Requires admin role."""

    session = get_session()

    with geoengine_openapi_client.ApiClient(session.configuration) as api_client:
        user_api = geoengine_openapi_client.UserApi(api_client)
        user_api.revoke_role_handler(str(user), str(role), _request_timeout=timeout)<|MERGE_RESOLUTION|>--- conflicted
+++ resolved
@@ -3,29 +3,22 @@
 '''
 
 from __future__ import annotations
+import ast
+from uuid import UUID
+from typing import Dict, List, Literal, Any, Union
+from typing import Dict
 from enum import Enum
 
-import ast
-<<<<<<< HEAD
-from typing import Dict
-=======
-from typing import Dict, List, Literal, Any, Union
->>>>>>> 40f799bb
-from uuid import UUID
-
+import geoengine_openapi_client.models.role
+import geoengine_openapi_client.models
+import geoengine_openapi_client.api
 import geoengine_openapi_client
-import geoengine_openapi_client.api
-import geoengine_openapi_client.models
-import geoengine_openapi_client.models.role
-
+
+from geoengine.ml import MlModelName
+from geoengine.layers import LayerCollectionId, LayerId
+from geoengine.error import GeoEngineException
+from geoengine.resource_identifier import Resource
 from geoengine.auth import get_session
-from geoengine.resource_identifier import Resource
-from geoengine.error import GeoEngineException
-<<<<<<< HEAD
-=======
-from geoengine.layers import LayerCollectionId, LayerId
-from geoengine.ml import MlModelName
->>>>>>> 40f799bb
 
 
 class RoleId:
@@ -131,91 +124,6 @@
 
     def __repr__(self) -> str:
         return repr(self.__user_id)
-
-
-<<<<<<< HEAD
-=======
-class Resource:
-    '''A wrapper for a resource id'''
-
-    id: str
-    type: Literal['dataset', 'layer', 'layerCollection', 'mlModel', 'project']
-
-    def __init__(self, resource_type: Literal['dataset', 'layer', 'layerCollection', 'mlModel', 'project'],
-                 resource_id: str) -> None:
-        '''Create a resource id'''
-        self.type = resource_type
-        self.id = resource_id
-
-    @classmethod
-    def from_layer_id(cls, layer_id: LayerId) -> Resource:
-        '''Create a resource id from a layer id'''
-        return Resource('layer', str(layer_id))
-
-    @classmethod
-    def from_layer_collection_id(cls, layer_collection_id: LayerCollectionId) -> Resource:
-        '''Create a resource id from a layer collection id'''
-        return Resource('layerCollection', str(layer_collection_id))
-
-    @classmethod
-    def from_dataset_name(cls, dataset_name: Union[DatasetName, str]) -> Resource:
-        '''Create a resource id from a dataset name'''
-        if isinstance(dataset_name, DatasetName):
-            dataset_name = str(dataset_name)
-        return Resource('dataset', dataset_name)
-
-    @classmethod
-    def from_ml_model_name(cls, ml_model_name: Union[MlModelName, str]) -> Resource:
-        '''Create a resource from an ml model name'''
-        if isinstance(ml_model_name, MlModelName):
-            ml_model_name = str(ml_model_name)
-        return Resource('mlModel', ml_model_name)
-
-    def to_api_dict(self) -> geoengine_openapi_client.Resource:
-        '''Convert to a dict for the API'''
-        inner: Any = None
-
-        if self.type == "layer":
-            inner = geoengine_openapi_client.LayerResource(type="layer", id=self.id)
-        elif self.type == "layerCollection":
-            inner = geoengine_openapi_client.LayerCollectionResource(type="layerCollection", id=self.id)
-        elif self.type == "project":
-            inner = geoengine_openapi_client.ProjectResource(type="project", id=self.id)
-        elif self.type == "dataset":
-            inner = geoengine_openapi_client.DatasetResource(type="dataset", id=self.id)
-        elif self.type == "mlModel":
-            inner = geoengine_openapi_client.MlModelResource(type="mlModel", id=self.id)
-        else:
-            raise KeyError(f"Unknown resource type: {self.type}")
-
-        return geoengine_openapi_client.Resource(inner)
-
-    @classmethod
-    def from_response(cls, response: geoengine_openapi_client.Resource) -> Resource:
-        '''Convert to a dict for the API'''
-        inner: Resource
-        if isinstance(response.actual_instance, geoengine_openapi_client.LayerResource):
-            inner = Resource('layer', response.actual_instance.id)
-        elif isinstance(response.actual_instance, geoengine_openapi_client.LayerCollectionResource):
-            inner = Resource('layerCollection', response.actual_instance.id)
-        elif isinstance(response.actual_instance, geoengine_openapi_client.ProjectResource):
-            inner = Resource('project', response.actual_instance.id)
-        elif isinstance(response.actual_instance, geoengine_openapi_client.DatasetResource):
-            inner = Resource('dataset', response.actual_instance.id)
-        elif isinstance(response.actual_instance, geoengine_openapi_client.MlModelResource):
-            inner = Resource('mlModel', response.actual_instance.id)
-        else:
-            raise KeyError(f"Unknown resource type from API: {response.actual_instance}")
-        return inner
-
-    def __repr__(self):
-        return 'id: ' + repr(self.id) + ', type: ' + repr(self.type)
-
-    def __eq__(self, value):
-        '''Checks if two listings are equal'''
-        if not isinstance(value, self.__class__):
-            return False
-        return self.id == value.id and self.type == value.type
 
 
 class PermissionListing:
@@ -253,7 +161,6 @@
             + 'Permission: ' + repr(self.permission)
 
 
->>>>>>> 40f799bb
 class Permission(str, Enum):
     '''A permission'''
     READ = 'Read'
