--- conflicted
+++ resolved
@@ -550,11 +550,7 @@
 
 class ResourceId(TypedDict):
     '''A resource id'''
-<<<<<<< HEAD
-    type: Literal['Dataset', 'Layer', 'LayerCollection', 'Project']
-=======
     type: Literal['DatasetId', 'Layer', 'LayerCollection', 'Project']
->>>>>>> d3b0f4e8
     id: str
 
 
