'''
A workflow representation and methods on workflows
'''
# pylint: disable=too-many-lines
# TODO: split into multiple files

from __future__ import annotations

import asyncio
from collections import defaultdict
import json
from io import BytesIO
from logging import debug
from os import PathLike
from typing import Any, AsyncIterator, Dict, List, Optional, Union, Type, cast, TypedDict
from uuid import UUID

import geopandas as gpd
import pandas as pd
import numpy as np
import rasterio.io
import requests as req
import rioxarray
from PIL import Image
from owslib.util import Authentication, ResponseWrapper
from owslib.wcs import WebCoverageService
from vega import VegaLite
import websockets
import websockets.client
import xarray as xr
import pyarrow as pa

import geoengine_openapi_client
from geoengine import api
from geoengine.auth import get_session
from geoengine.error import GeoEngineException, InputException, MethodNotCalledOnPlotException, \
    MethodNotCalledOnRasterException, MethodNotCalledOnVectorException, OGCXMLError
from geoengine import backports
from geoengine.types import ProvenanceEntry, QueryRectangle, RasterColorizer, ResultDescriptor, \
    VectorResultDescriptor, ClassificationMeasurement
from geoengine.tasks import Task, TaskId
from geoengine.workflow_builder.operators import Operator as WorkflowBuilderOperator
from geoengine.raster import RasterTile2D


# TODO: Define as recursive type when supported in mypy: https://github.com/python/mypy/issues/731
JsonType = Union[Dict[str, Any], List[Any], int, str, float, bool, Type[None]]

Axis = TypedDict('Axis', {'title': str})
Bin = TypedDict('Bin', {'binned': bool, 'step': float})
Field = TypedDict('Field', {'field': str})
DatasetIds = TypedDict('DatasetIds', {'upload': UUID, 'dataset': UUID})
Values = TypedDict('Values', {'binStart': float, 'binEnd': float, 'Frequency': int})
X = TypedDict('X', {'field': Field, 'bin': Bin, 'axis': Axis})
X2 = TypedDict('X2', {'field': Field})
Y = TypedDict('Y', {'field': Field, 'type': str})
Encoding = TypedDict('Encoding', {'x': X, 'x2': X2, 'y': Y})
VegaSpec = TypedDict('VegaSpec', {'$schema': str, 'data': List[Values], 'mark': str, 'encoding': Encoding})


class WorkflowId:
    '''
    A wrapper around a workflow UUID
    '''

    __workflow_id: UUID

    def __init__(self, workflow_id: UUID) -> None:
        self.__workflow_id = workflow_id

    @classmethod
    def from_response(cls, response: geoengine_openapi_client.AddCollection200Response) -> WorkflowId:
        '''
        Create a `WorkflowId` from an http response
        '''
        return WorkflowId(UUID(response.id))

    def __str__(self) -> str:
        return str(self.__workflow_id)

    def __repr__(self) -> str:
        return str(self)


class RasterStreamProcessing:
    '''
    Helper class to process raster stream data
    '''

    @classmethod
    def read_arrow_ipc(cls, arrow_ipc: bytes) -> pa.RecordBatch:
        '''Read an Arrow IPC file from a byte array'''

        reader = pa.ipc.open_file(arrow_ipc)
        # We know from the backend that there is only one record batch
        record_batch = reader.get_record_batch(0)
        return record_batch

    @classmethod
    def process_bytes(cls, tile_bytes: Optional[bytes]) -> Optional[RasterTile2D]:
        '''Process a tile from a byte array'''

        if tile_bytes is None:
            return None

        # process the received data
        record_batch = RasterStreamProcessing.read_arrow_ipc(tile_bytes)
        tile = RasterTile2D.from_ge_record_batch(record_batch)

        return tile

    @classmethod
    def merge_tiles(cls, tiles: List[xr.DataArray]) -> Optional[xr.DataArray]:
        '''Merge a list of tiles into a single xarray'''

        if len(tiles) == 0:
            return None

        # group the tiles by band
        tiles_by_band: Dict[int, List[xr.DataArray]] = defaultdict(list)
        for tile in tiles:
            band = tile.band.item()  # assuming 'band' is a coordinate with a single value
            tiles_by_band[band].append(tile)

        # build one spatial tile per band
        combined_by_band = []
        for band_tiles in tiles_by_band.values():
            combined = xr.combine_by_coords(band_tiles)
            # `combine_by_coords` always returns a `DataArray` for single variable input arrays.
            # This assertion verifies this for mypy
            assert isinstance(combined, xr.DataArray)
            combined_by_band.append(combined)

        # build one array with all bands and geo coordinates
        combined_tile = xr.concat(combined_by_band, dim='band')

        return combined_tile


class Workflow:
    '''
    Holds a workflow id and allows querying data
    '''

    __workflow_id: WorkflowId
    __result_descriptor: ResultDescriptor

    def __init__(self, workflow_id: WorkflowId) -> None:
        self.__workflow_id = workflow_id
        self.__result_descriptor = self.__query_result_descriptor()

    def __str__(self) -> str:
        return str(self.__workflow_id)

    def __repr__(self) -> str:
        return repr(self.__workflow_id)

    def __query_result_descriptor(self, timeout: int = 60) -> ResultDescriptor:
        '''
        Query the metadata of the workflow result
        '''

        session = get_session()

        with geoengine_openapi_client.ApiClient(session.configuration) as api_client:
            workflows_api = geoengine_openapi_client.WorkflowsApi(api_client)
            response = workflows_api.get_workflow_metadata_handler(str(self.__workflow_id), _request_timeout=timeout)

        debug(response)

        return ResultDescriptor.from_response(response)

    def get_result_descriptor(self) -> ResultDescriptor:
        '''
        Return the metadata of the workflow result
        '''

        return self.__result_descriptor

    def workflow_definition(self, timeout: int = 60) -> geoengine_openapi_client.Workflow:
        '''Return the workflow definition for this workflow'''

        session = get_session()

        with geoengine_openapi_client.ApiClient(session.configuration) as api_client:
            workflows_api = geoengine_openapi_client.WorkflowsApi(api_client)
            response = workflows_api.load_workflow_handler(str(self.__workflow_id), _request_timeout=timeout)

        return response

    def get_dataframe(
            self,
            bbox: QueryRectangle,
            timeout: int = 3600,
            resolve_classifications: bool = False
    ) -> gpd.GeoDataFrame:
        '''
        Query a workflow and return the WFS result as a GeoPandas `GeoDataFrame`
        '''

        if not self.__result_descriptor.is_vector_result():
            raise MethodNotCalledOnVectorException()

        session = get_session()

        with geoengine_openapi_client.ApiClient(session.configuration) as api_client:
            wfs_api = geoengine_openapi_client.OGCWFSApi(api_client)
            response = wfs_api.wfs_feature_handler(
                workflow=str(self.__workflow_id),
                service=geoengine_openapi_client.WfsService(geoengine_openapi_client.WfsService.WFS),
                request=geoengine_openapi_client.GetFeatureRequest(
                    geoengine_openapi_client.GetFeatureRequest.GETFEATURE
                ),
                type_names=str(self.__workflow_id),
                bbox=bbox.bbox_str,
                version=geoengine_openapi_client.WfsVersion(geoengine_openapi_client.WfsVersion.ENUM_2_DOT_0_DOT_0),
                time=bbox.time_str,
                srs_name=bbox.srs,
                query_resolution=str(bbox.spatial_resolution),
                _request_timeout=timeout
            )

        def geo_json_with_time_to_geopandas(geo_json):
            '''
            GeoJson has no standard for time, so we parse the when field
            separately and attach it to the data frame as columns `start`
            and `end`.
            '''

            data = gpd.GeoDataFrame.from_features(geo_json)
            data = data.set_crs(bbox.srs, allow_override=True)

            start = [f['when']['start'] for f in geo_json['features']]
            end = [f['when']['end'] for f in geo_json['features']]

            # TODO: find a good way to infer BoT/EoT

            data['start'] = gpd.pd.to_datetime(start, errors='coerce')
            data['end'] = gpd.pd.to_datetime(end, errors='coerce')

            return data

        def transform_classifications(data: gpd.GeoDataFrame):
            result_descriptor: VectorResultDescriptor = self.__result_descriptor  # type: ignore
            for (column, info) in result_descriptor.columns.items():
                if isinstance(info.measurement, ClassificationMeasurement):
                    measurement: ClassificationMeasurement = info.measurement
                    classes = measurement.classes
                    data[column] = data[column].apply(lambda x: classes[x])  # pylint: disable=cell-var-from-loop

            return data

        result = geo_json_with_time_to_geopandas(response.to_dict())

        if resolve_classifications:
            result = transform_classifications(result)

        return result

    def wms_get_map_as_image(self, bbox: QueryRectangle, raster_colorizer: RasterColorizer) -> Image.Image:
        '''Return the result of a WMS request as a PIL Image'''

        if not self.__result_descriptor.is_raster_result():
            raise MethodNotCalledOnRasterException()

        session = get_session()

        with geoengine_openapi_client.ApiClient(session.configuration) as api_client:
            wms_api = geoengine_openapi_client.OGCWMSApi(api_client)
            response = wms_api.wms_map_handler(
                workflow=str(self),
                version=geoengine_openapi_client.WmsVersion(geoengine_openapi_client.WmsVersion.ENUM_1_DOT_3_DOT_0),
                service=geoengine_openapi_client.WmsService(geoengine_openapi_client.WmsService.WMS),
                request=geoengine_openapi_client.GetMapRequest(geoengine_openapi_client.GetMapRequest.GETMAP),
                width=int((bbox.spatial_bounds.xmax - bbox.spatial_bounds.xmin) / bbox.spatial_resolution.x_resolution),
                height=int((bbox.spatial_bounds.ymax - bbox.spatial_bounds.ymin) / bbox.spatial_resolution.y_resolution),  # pylint: disable=line-too-long
                bbox=bbox.bbox_ogc_str,
                format=geoengine_openapi_client.GetMapFormat(geoengine_openapi_client.GetMapFormat.IMAGE_SLASH_PNG),
                layers=str(self),
                styles='custom:' + raster_colorizer.to_api_dict().to_json(),
                crs=bbox.srs,
                time=bbox.time_str
            )

        if OGCXMLError.is_ogc_error(response):
            raise OGCXMLError(response)

        return Image.open(BytesIO(response))

    def plot_json(self, bbox: QueryRectangle, timeout: int = 3600) -> geoengine_openapi_client.WrappedPlotOutput:
        '''
        Query a workflow and return the plot chart result as WrappedPlotOutput
        '''

        if not self.__result_descriptor.is_plot_result():
            raise MethodNotCalledOnPlotException()

        session = get_session()

        with geoengine_openapi_client.ApiClient(session.configuration) as api_client:
            plots_api = geoengine_openapi_client.PlotsApi(api_client)
            return plots_api.get_plot_handler(
                bbox.bbox_str,
                bbox.time_str,
                str(bbox.spatial_resolution),
                str(self.__workflow_id),
                bbox.srs,
                _request_timeout=timeout
            )

    def plot_chart(self, bbox: QueryRectangle, timeout: int = 3600) -> VegaLite:
        '''
        Query a workflow and return the plot chart result as a vega plot
        '''

        response = self.plot_json(bbox, timeout)
        vega_spec: VegaSpec = json.loads(response.data['vegaString'])

        return VegaLite(vega_spec)

    def __request_wcs(
        self,
        bbox: QueryRectangle,
        timeout=3600,
        file_format: str = 'image/tiff',
        force_no_data_value: Optional[float] = None
    ) -> ResponseWrapper:
        '''
        Query a workflow and return the coverage

        Parameters
        ----------
        bbox : A bounding box for the query
        timeout : HTTP request timeout in seconds
        file_format : The format of the returned raster
        force_no_data_value: If not None, use this value as no data value for the requested raster data. \
            Otherwise, use the Geo Engine will produce masked rasters.
        '''

        if not self.__result_descriptor.is_raster_result():
            raise MethodNotCalledOnRasterException()

        session = get_session()

        # TODO: properly build CRS string for bbox
        crs = f'urn:ogc:def:crs:{bbox.srs.replace(":", "::")}'

        wcs_url = f'{session.server_url}/wcs/{self.__workflow_id}'
        wcs = WebCoverageService(
            wcs_url,
            version='1.1.1',
            auth=Authentication(auth_delegate=session.requests_bearer_auth()),
        )

        [resx, resy] = bbox.resolution_ogc

        kwargs = {}

        if force_no_data_value is not None:
            kwargs["nodatavalue"] = str(float(force_no_data_value))

        return wcs.getCoverage(
            identifier=f'{self.__workflow_id}',
            bbox=bbox.bbox_ogc,
            time=[bbox.time_str],
            format=file_format,
            crs=crs,
            resx=resx,
            resy=resy,
            timeout=timeout,
            **kwargs
        )

    def __get_wcs_tiff_as_memory_file(
        self,
        bbox: QueryRectangle,
        timeout=3600,
        force_no_data_value: Optional[float] = None
    ) -> rasterio.io.MemoryFile:
        '''
        Query a workflow and return the raster result as a memory mapped GeoTiff

        Parameters
        ----------
        bbox : A bounding box for the query
        timeout : HTTP request timeout in seconds
        force_no_data_value: If not None, use this value as no data value for the requested raster data. \
            Otherwise, use the Geo Engine will produce masked rasters.
        '''

        response = self.__request_wcs(bbox, timeout, 'image/tiff', force_no_data_value).read()

        # response is checked via `raise_on_error` in `getCoverage` / `openUrl`

        memory_file = rasterio.io.MemoryFile(response)

        return memory_file

    def get_array(
        self,
        bbox: QueryRectangle,
        timeout=3600,
        force_no_data_value: Optional[float] = None
    ) -> np.ndarray:
        '''
        Query a workflow and return the raster result as a numpy array

        Parameters
        ----------
        bbox : A bounding box for the query
        timeout : HTTP request timeout in seconds
        force_no_data_value: If not None, use this value as no data value for the requested raster data. \
            Otherwise, use the Geo Engine will produce masked rasters.
        '''

        with self.__get_wcs_tiff_as_memory_file(
            bbox,
            timeout,
            force_no_data_value
        ) as memfile, memfile.open() as dataset:
            array = dataset.read(1)

            return array

    def get_xarray(
        self,
        bbox: QueryRectangle,
        timeout=3600,
        force_no_data_value: Optional[float] = None
    ) -> xr.DataArray:
        '''
        Query a workflow and return the raster result as a georeferenced xarray

        Parameters
        ----------
        bbox : A bounding box for the query
        timeout : HTTP request timeout in seconds
        force_no_data_value: If not None, use this value as no data value for the requested raster data. \
            Otherwise, use the Geo Engine will produce masked rasters.
        '''

        with self.__get_wcs_tiff_as_memory_file(
            bbox,
            timeout,
            force_no_data_value
        ) as memfile, memfile.open() as dataset:
            data_array = rioxarray.open_rasterio(dataset)

            # helping mypy with inference
            assert isinstance(data_array, xr.DataArray)

            rio: xr.DataArray = data_array.rio
            rio.update_attrs({
                'crs': rio.crs,
                'res': rio.resolution(),
                'transform': rio.transform(),
            }, inplace=True)

            # TODO: add time information to dataset
            return data_array.load()

    # pylint: disable=too-many-arguments,too-many-positional-arguments
    def download_raster(
        self,
        bbox: QueryRectangle,
        file_path: str,
        timeout=3600,
        file_format: str = 'image/tiff',
        force_no_data_value: Optional[float] = None
    ) -> None:
        '''
        Query a workflow and save the raster result as a file on disk

        Parameters
        ----------
        bbox : A bounding box for the query
        file_path : The path to the file to save the raster to
        timeout : HTTP request timeout in seconds
        file_format : The format of the returned raster
        force_no_data_value: If not None, use this value as no data value for the requested raster data. \
            Otherwise, use the Geo Engine will produce masked rasters.
        '''

        response = self.__request_wcs(bbox, timeout, file_format, force_no_data_value)

        with open(file_path, 'wb') as file:
            file.write(response.read())

    def get_provenance(self, timeout: int = 60) -> List[ProvenanceEntry]:
        '''
        Query the provenance of the workflow
        '''

        session = get_session()

        with geoengine_openapi_client.ApiClient(session.configuration) as api_client:
            workflows_api = geoengine_openapi_client.WorkflowsApi(api_client)
            response = workflows_api.get_workflow_provenance_handler(str(self.__workflow_id), _request_timeout=timeout)

        return [ProvenanceEntry.from_response(item) for item in response]

    def metadata_zip(self, path: Union[PathLike, BytesIO], timeout: int = 60) -> None:
        '''
        Query workflow metadata and citations and stores it as zip file to `path`
        '''

        session = get_session()

        with geoengine_openapi_client.ApiClient(session.configuration) as api_client:
            workflows_api = geoengine_openapi_client.WorkflowsApi(api_client)
            response = workflows_api.get_workflow_all_metadata_zip_handler(
                str(self.__workflow_id),
                _request_timeout=timeout
            )

        if isinstance(path, BytesIO):
            path.write(response)
        else:
            with open(path, 'wb') as file:
                file.write(response)

    # pylint: disable=too-many-positional-arguments,too-many-positional-arguments
    def save_as_dataset(
            self,
            query_rectangle: geoengine_openapi_client.RasterQueryRectangle,
            name: Optional[str],
            display_name: str,
            description: str = '',
            timeout: int = 3600) -> Task:
        '''Init task to store the workflow result as a layer'''

        # Currently, it only works for raster results
        if not self.__result_descriptor.is_raster_result():
            raise MethodNotCalledOnRasterException()

        session = get_session()

        with geoengine_openapi_client.ApiClient(session.configuration) as api_client:
            workflows_api = geoengine_openapi_client.WorkflowsApi(api_client)
            response = workflows_api.dataset_from_workflow_handler(
                str(self.__workflow_id),
                geoengine_openapi_client.RasterDatasetFromWorkflow(
                    name=name,
                    display_name=display_name,
                    description=description,
                    query=query_rectangle
                ),
                _request_timeout=timeout
            )

        return Task(TaskId.from_response(response))

    async def raster_stream(
        self,
        query_rectangle: QueryRectangle,
        open_timeout: int = 60,
        bands: Optional[List[int]] = None  # TODO: move into query rectangle?
    ) -> AsyncIterator[RasterTile2D]:
        '''Stream the workflow result as series of RasterTile2D (transformable to numpy and xarray)'''

        if bands is None:
            bands = [0]

        if len(bands) == 0:
            raise InputException('At least one band must be specified')

        # Currently, it only works for raster results
        if not self.__result_descriptor.is_raster_result():
            raise MethodNotCalledOnRasterException()

        session = get_session()

        url = req.Request(
            'GET',
            url=f'{session.server_url}/workflow/{self.__workflow_id}/rasterStream',
            params={
                'resultType': 'arrow',
                'spatialBounds': query_rectangle.bbox_str,
                'timeInterval': query_rectangle.time_str,
                'spatialResolution': str(query_rectangle.spatial_resolution),
                'attributes': ','.join(map(str, bands))
            },
        ).prepare().url

        if url is None:
            raise InputException('Invalid websocket url')

        async with websockets.client.connect(
            uri=self.__replace_http_with_ws(url),
            extra_headers=session.auth_header,
            open_timeout=open_timeout,
            max_size=None,
        ) as websocket:

            tile_bytes: Optional[bytes] = None

            while websocket.open:
                async def read_new_bytes() -> Optional[bytes]:
                    # already send the next request to speed up the process
                    try:
                        await websocket.send("NEXT")
                    except websockets.exceptions.ConnectionClosed:
                        # the websocket connection is already closed, we cannot read anymore
                        return None

                    try:
                        data: Union[str, bytes] = await websocket.recv()

                        if isinstance(data, str):
                            # the server sent an error message
                            raise GeoEngineException({'error': data})

                        return data
                    except websockets.exceptions.ConnectionClosedOK:
                        # the websocket connection closed gracefully, so we stop reading
                        return None

                (tile_bytes, tile) = await asyncio.gather(
                    read_new_bytes(),
                    # asyncio.to_thread(process_bytes, tile_bytes), # TODO: use this when min Python version is 3.9
                    backports.to_thread(RasterStreamProcessing.process_bytes, tile_bytes),
                )

                if tile is not None:
                    yield tile

            # process the last tile
            tile = RasterStreamProcessing.process_bytes(tile_bytes)

            if tile is not None:
                yield tile

    async def raster_stream_into_xarray(
        self,
        query_rectangle: QueryRectangle,
        clip_to_query_rectangle: bool = False,
        open_timeout: int = 60,
        bands: Optional[List[int]] = None  # TODO: move into query rectangle?
    ) -> xr.DataArray:
        '''
        Stream the workflow result into memory and output a single xarray.

        NOTE: You can run out of memory if the query rectangle is too large.
        '''

        if bands is None:
            bands = [0]

        if len(bands) == 0:
            raise InputException('At least one band must be specified')

        tile_stream = self.raster_stream(
            query_rectangle,
            open_timeout=open_timeout,
            bands=bands
        )

        timestep_xarrays: List[xr.DataArray] = []

        spatial_clip_bounds = query_rectangle.spatial_bounds if clip_to_query_rectangle else None

        async def read_tiles(
            remainder_tile: Optional[RasterTile2D]
        ) -> tuple[List[xr.DataArray], Optional[RasterTile2D]]:
            last_timestep: Optional[np.datetime64] = None
            tiles = []

            if remainder_tile is not None:
                last_timestep = remainder_tile.time_start_ms
                xr_tile = remainder_tile.to_xarray(clip_with_bounds=spatial_clip_bounds)
                tiles.append(xr_tile)

            async for tile in tile_stream:
                timestep: np.datetime64 = tile.time_start_ms
                if last_timestep is None:
                    last_timestep = timestep
                elif last_timestep != timestep:
                    return tiles, tile

                xr_tile = tile.to_xarray(clip_with_bounds=spatial_clip_bounds)
                tiles.append(xr_tile)

            # this seems to be the last time step, so just return tiles
            return tiles, None

        (tiles, remainder_tile) = await read_tiles(None)

        while len(tiles):
            ((new_tiles, new_remainder_tile), new_timestep_xarray) = await asyncio.gather(
                read_tiles(remainder_tile),
                backports.to_thread(RasterStreamProcessing.merge_tiles, tiles)
                # asyncio.to_thread(merge_tiles, tiles), # TODO: use this when min Python version is 3.9
            )

            tiles = new_tiles
            remainder_tile = new_remainder_tile

            if new_timestep_xarray is not None:
                timestep_xarrays.append(new_timestep_xarray)

        output: xr.DataArray = cast(
            xr.DataArray,
            # await asyncio.to_thread( # TODO: use this when min Python version is 3.9
            await backports.to_thread(
                xr.concat,
                # TODO: This is a typings error, since the method accepts also a `xr.DataArray` and returns one
                cast(List[xr.Dataset], timestep_xarrays),
                dim='time'
            )
        )

        return output

    async def vector_stream(
            self,
            query_rectangle: QueryRectangle,
            time_start_column: str = 'time_start',
            time_end_column: str = 'time_end',
            open_timeout: int = 60) -> AsyncIterator[gpd.GeoDataFrame]:
        '''Stream the workflow result as series of `GeoDataFrame`s'''

        def read_arrow_ipc(arrow_ipc: bytes) -> pa.RecordBatch:
            reader = pa.ipc.open_file(arrow_ipc)
            # We know from the backend that there is only one record batch
            record_batch = reader.get_record_batch(0)
            return record_batch

        def create_geo_data_frame(record_batch: pa.RecordBatch,
                                  time_start_column: str,
                                  time_end_column: str) -> gpd.GeoDataFrame:
            metadata = record_batch.schema.metadata
            spatial_reference = metadata[b'spatialReference'].decode('utf-8')

            data_frame = record_batch.to_pandas()

            geometry = gpd.GeoSeries.from_wkt(data_frame[api.GEOMETRY_COLUMN_NAME])
            del data_frame[api.GEOMETRY_COLUMN_NAME]  # delete the duplicated column

            geo_data_frame = gpd.GeoDataFrame(
                data_frame,
                geometry=geometry,
                crs=spatial_reference,
            )

            # split time column
            geo_data_frame[[time_start_column, time_end_column]] = geo_data_frame[api.TIME_COLUMN_NAME].tolist()
            del geo_data_frame[api.TIME_COLUMN_NAME]  # delete the duplicated column

            # parse time columns
            for time_column in [time_start_column, time_end_column]:
                geo_data_frame[time_column] = pd.to_datetime(
                    geo_data_frame[time_column],
                    utc=True,
                    unit='ms',
                    # TODO: solve time conversion problem from Geo Engine to Python for large (+/-) time instances
                    errors='coerce',
                )

            return geo_data_frame

        def process_bytes(batch_bytes: Optional[bytes]) -> Optional[gpd.GeoDataFrame]:
            if batch_bytes is None:
                return None

            # process the received data
            record_batch = read_arrow_ipc(batch_bytes)
            tile = create_geo_data_frame(
                record_batch,
                time_start_column=time_start_column,
                time_end_column=time_end_column,
            )

            return tile

        # Currently, it only works for raster results
        if not self.__result_descriptor.is_vector_result():
            raise MethodNotCalledOnVectorException()

        session = get_session()

        url = req.Request(
            'GET',
            url=f'{session.server_url}/workflow/{self.__workflow_id}/vectorStream',
            params={
                'resultType': 'arrow',
                'spatialBounds': query_rectangle.bbox_str,
                'timeInterval': query_rectangle.time_str,
                'spatialResolution': str(query_rectangle.spatial_resolution),
            },
        ).prepare().url

        if url is None:
            raise InputException('Invalid websocket url')

        async with websockets.client.connect(
            uri=self.__replace_http_with_ws(url),
            extra_headers=session.auth_header,
            open_timeout=open_timeout,
            max_size=None,  # allow arbitrary large messages, since it is capped by the server's chunk size
        ) as websocket:

            batch_bytes: Optional[bytes] = None

            while websocket.open:
                async def read_new_bytes() -> Optional[bytes]:
                    # already send the next request to speed up the process
                    try:
                        await websocket.send("NEXT")
                    except websockets.exceptions.ConnectionClosed:
                        # the websocket connection is already closed, we cannot read anymore
                        return None

                    try:
                        data: Union[str, bytes] = await websocket.recv()

                        if isinstance(data, str):
                            # the server sent an error message
                            raise GeoEngineException({'error': data})

                        return data
                    except websockets.exceptions.ConnectionClosedOK:
                        # the websocket connection closed gracefully, so we stop reading
                        return None

                (batch_bytes, batch) = await asyncio.gather(
                    read_new_bytes(),
                    # asyncio.to_thread(process_bytes, batch_bytes), # TODO: use this when min Python version is 3.9
                    backports.to_thread(process_bytes, batch_bytes),
                )

                if batch is not None:
                    yield batch

            # process the last tile
            batch = process_bytes(batch_bytes)

            if batch is not None:
                yield batch

    async def vector_stream_into_geopandas(
            self,
            query_rectangle: QueryRectangle,
            time_start_column: str = 'time_start',
            time_end_column: str = 'time_end',
            open_timeout: int = 60) -> gpd.GeoDataFrame:
        '''
        Stream the workflow result into memory and output a single geo data frame.

        NOTE: You can run out of memory if the query rectangle is too large.
        '''

        chunk_stream = self.vector_stream(
            query_rectangle,
            time_start_column=time_start_column,
            time_end_column=time_end_column,
            open_timeout=open_timeout,
        )

        data_frame: Optional[gpd.GeoDataFrame] = None
        chunk: Optional[gpd.GeoDataFrame] = None

        async def read_dataframe() -> Optional[gpd.GeoDataFrame]:
            try:
                return await chunk_stream.__anext__()
            except StopAsyncIteration:
                return None

        def merge_dataframes(
            df_a: Optional[gpd.GeoDataFrame],
            df_b: Optional[gpd.GeoDataFrame]
        ) -> Optional[gpd.GeoDataFrame]:
            if df_a is None:
                return df_b

            if df_b is None:
                return df_a

            return pd.concat([df_a, df_b], ignore_index=True)

        while True:
            (chunk, data_frame) = await asyncio.gather(
                read_dataframe(),
                backports.to_thread(merge_dataframes, data_frame, chunk),
                # TODO: use this when min Python version is 3.9
                # asyncio.to_thread(merge_dataframes, data_frame, chunk),
            )

            # we can stop when the chunk stream is exhausted
            if chunk is None:
                break

        return data_frame

    def __replace_http_with_ws(self, url: str) -> str:
        '''
        Replace the protocol in the url from `http` to `ws`.

        For the websockets library, it is necessary that the url starts with `ws://`.
        For HTTPS, we need to use `wss://` instead.
        '''

        [protocol, url_part] = url.split('://', maxsplit=1)

        ws_prefix = 'wss://' if 's' in protocol.lower() else 'ws://'

        return f'{ws_prefix}{url_part}'


def register_workflow(workflow: Union[Dict[str, Any], WorkflowBuilderOperator], timeout: int = 60) -> Workflow:
    '''
    Register a workflow in Geo Engine and receive a `WorkflowId`
    '''

    if isinstance(workflow, WorkflowBuilderOperator):
        workflow = workflow.to_workflow_dict()

    workflow_model = geoengine_openapi_client.Workflow.from_dict(workflow)

    if workflow_model is None:
        raise InputException("Invalid workflow definition")

    session = get_session()

    with geoengine_openapi_client.ApiClient(session.configuration) as api_client:
        workflows_api = geoengine_openapi_client.WorkflowsApi(api_client)
        response = workflows_api.register_workflow_handler(workflow_model, _request_timeout=timeout)

    return Workflow(WorkflowId.from_response(response))


def workflow_by_id(workflow_id: UUID) -> Workflow:
    '''
    Create a workflow object from a workflow id
    '''

    # TODO: check that workflow exists

    return Workflow(WorkflowId(workflow_id))


def get_quota(user_id: Optional[UUID] = None, timeout: int = 60) -> geoengine_openapi_client.Quota:
    '''
    Gets a user's quota. Only admins can get other users' quota.
    '''

    session = get_session()

    with geoengine_openapi_client.ApiClient(session.configuration) as api_client:
        user_api = geoengine_openapi_client.UserApi(api_client)

        if user_id is None:
            return user_api.quota_handler(_request_timeout=timeout)

        return user_api.get_user_quota_handler(str(user_id), _request_timeout=timeout)


def update_quota(user_id: UUID, new_available_quota: int, timeout: int = 60) -> None:
    '''
    Update a user's quota. Only admins can perform this operation.
    '''

    session = get_session()

    with geoengine_openapi_client.ApiClient(session.configuration) as api_client:
        user_api = geoengine_openapi_client.UserApi(api_client)
        user_api.update_user_quota_handler(
            str(user_id),
            geoengine_openapi_client.UpdateQuota(
                available=new_available_quota
            ),
            _request_timeout=timeout
        )


def data_usage(offset: int = 0, limit: int = 10) -> List[geoengine_openapi_client.DataUsage]:
    '''
    Get data usage
    '''

    session = get_session()

    with geoengine_openapi_client.ApiClient(session.configuration) as api_client:
        user_api = geoengine_openapi_client.UserApi(api_client)
        response = user_api.data_usage_handler(offset=offset, limit=limit)

        # create dataframe from response
        usage_dicts = [data_usage.dict(by_alias=True) for data_usage in response]
        df = pd.DataFrame(usage_dicts)

    return df


def data_usage_summary(granularity: geoengine_openapi_client.UsageSummaryGranularity,
                       dataset: Optional[str] = None,
                       offset: int = 0, limit: int = 10) -> pd.DataFrame:
    '''
    Get data usage summary
    '''

    session = get_session()

    with geoengine_openapi_client.ApiClient(session.configuration) as api_client:
        user_api = geoengine_openapi_client.UserApi(api_client)
<<<<<<< HEAD
        response = user_api.data_usage_summary_handler(dataset=data, granularity=granularity,
=======
        response = user_api.data_usage_summary_handler(dataset=dataset, granularity=granularity,
>>>>>>> ef00121f
                                                       offset=offset, limit=limit)

        # create dataframe from response
        usage_dicts = [data_usage.dict(by_alias=True) for data_usage in response]
        df = pd.DataFrame(usage_dicts)

    return df<|MERGE_RESOLUTION|>--- conflicted
+++ resolved
@@ -1001,11 +1001,7 @@
 
     with geoengine_openapi_client.ApiClient(session.configuration) as api_client:
         user_api = geoengine_openapi_client.UserApi(api_client)
-<<<<<<< HEAD
-        response = user_api.data_usage_summary_handler(dataset=data, granularity=granularity,
-=======
         response = user_api.data_usage_summary_handler(dataset=dataset, granularity=granularity,
->>>>>>> ef00121f
                                                        offset=offset, limit=limit)
 
         # create dataframe from response
