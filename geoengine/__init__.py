<<<<<<< HEAD
'''Entry point for Geo Engine Python Library'''
from requests import utils
from pydantic import ValidationError
from geoengine_openapi_client.exceptions import BadRequestException, OpenApiException, ApiTypeError, ApiValueError, \
    ApiKeyError, ApiAttributeError, ApiException, NotFoundException
from geoengine_openapi_client import UsageSummaryGranularity
=======
"""Entry point for Geo Engine Python Library"""

>>>>>>> 798243b7
import geoengine_openapi_client
from geoengine_openapi_client import UsageSummaryGranularity
from geoengine_openapi_client.exceptions import (
    ApiAttributeError,
    ApiException,
    ApiKeyError,
    ApiTypeError,
    ApiValueError,
    BadRequestException,
    NotFoundException,
    OpenApiException,
)
from pydantic import ValidationError
from requests import utils

from .datasets import upload_dataframe, StoredDataset, add_dataset, volumes, AddDatasetProperties, \
    delete_dataset, list_datasets, DatasetListOrder, OgrSourceDatasetTimeType, OgrOnError, \
    add_or_replace_dataset_with_permissions, dataset_info_by_name
from .colorizer import Colorizer, ColorBreakpoint, LinearGradientColorizer, PaletteColorizer, \
    LogarithmicGradientColorizer
from .auth import Session, get_session, initialize, reset
from .error import GeoEngineException, InputException, UninitializedException, TypeException, \
    MethodNotCalledOnPlotException, MethodNotCalledOnRasterException, MethodNotCalledOnVectorException, \
    SpatialReferenceMismatchException, check_response_for_error, ModificationNotOnLayerDbException, \
    InvalidUrlException, MissingFieldInResponseException, OGCXMLError
from .layers import Layer, LayerCollection, LayerListing, LayerCollectionListing, \
    layer_collection, layer
from .ml import register_ml_model, MlModelConfig
from .permissions import add_permission, remove_permission, add_role, remove_role, assign_role, revoke_role, \
    ADMIN_ROLE_ID, REGISTERED_USER_ROLE_ID, ANONYMOUS_USER_ROLE_ID, Permission, UserId, RoleId
from .tasks import Task, TaskId
from . import workflow_builder
from .auth import Session, get_session, initialize, reset
from .colorizer import (
    ColorBreakpoint,
    Colorizer,
    LinearGradientColorizer,
    LogarithmicGradientColorizer,
    PaletteColorizer,
)
from .datasets import (
    AddDatasetProperties,
    DatasetListOrder,
    OgrOnError,
    OgrSourceDatasetTimeType,
    StoredDataset,
    add_dataset,
    add_or_replace_dataset_with_permissions,
    dataset_info_by_name,
    dataset_metadata_by_name,
    delete_dataset,
    list_datasets,
    upload_dataframe,
    volume_by_name,
    volumes,
)
from .error import (
    GeoEngineException,
    InputException,
    InvalidUrlException,
    MethodNotCalledOnPlotException,
    MethodNotCalledOnRasterException,
    MethodNotCalledOnVectorException,
    MissingFieldInResponseException,
    ModificationNotOnLayerDbException,
    OGCXMLError,
    SpatialReferenceMismatchException,
    TypeException,
    UninitializedException,
    check_response_for_error,
)
from .layers import Layer, LayerCollection, LayerCollectionListing, LayerListing, layer, layer_collection
from .ml import MlModelConfig, register_ml_model
from .permissions import (
    ADMIN_ROLE_ID,
    ANONYMOUS_USER_ROLE_ID,
    REGISTERED_USER_ROLE_ID,
    Permission,
    RoleId,
    UserId,
    add_permission,
    add_role,
    assign_role,
    remove_permission,
    remove_role,
    revoke_role,
)
from .raster import RasterTile2D
<<<<<<< HEAD
from .workflow import WorkflowId, Workflow, workflow_by_id, register_workflow, get_quota, update_quota, data_usage, \
    data_usage_summary
from .util import clamp_datetime_ms_ns
from .resource_identifier import LAYER_DB_PROVIDER_ID, LAYER_DB_ROOT_COLLECTION_ID, DatasetName, UploadId, \
    LayerId, LayerCollectionId, LayerProviderId, Resource, MlModelName
from .types import QueryRectangle, QueryRectangleWithResolution, GeoTransform, \
    RasterResultDescriptor, Provenance, UnitlessMeasurement, ContinuousMeasurement, \
    ClassificationMeasurement, BoundingBox2D, TimeInterval, SpatialResolution, SpatialPartition2D, \
    RasterSymbology, VectorSymbology, VectorDataType, VectorResultDescriptor, VectorColumnInfo, \
    FeatureDataType, RasterBandDescriptor, DEFAULT_ISO_TIME_FORMAT, RasterColorizer, SingleBandRasterColorizer, \
    GridIdx2D, GridBoundingBox2D, SpatialGridDefinition, SpatialGridDescriptor, \
    MultiBandRasterColorizer

=======
from .raster_workflow_rio_writer import RasterWorkflowRioWriter
from .resource_identifier import (
    LAYER_DB_PROVIDER_ID,
    LAYER_DB_ROOT_COLLECTION_ID,
    DatasetName,
    LayerCollectionId,
    LayerId,
    LayerProviderId,
    MlModelName,
    Resource,
    UploadId,
)
from .tasks import Task, TaskId
from .types import (
    DEFAULT_ISO_TIME_FORMAT,
    BoundingBox2D,
    ClassificationMeasurement,
    ContinuousMeasurement,
    FeatureDataType,
    GeoTransform,
    MultiBandRasterColorizer,
    Provenance,
    QueryRectangle,
    RasterBandDescriptor,
    RasterColorizer,
    RasterResultDescriptor,
    RasterSymbology,
    SingleBandRasterColorizer,
    SpatialPartition2D,
    SpatialResolution,
    TimeInterval,
    UnitlessMeasurement,
    VectorColumnInfo,
    VectorDataType,
    VectorResultDescriptor,
    VectorSymbology,
)
from .util import clamp_datetime_ms_ns
from .workflow import (
    Workflow,
    WorkflowId,
    data_usage,
    data_usage_summary,
    get_quota,
    register_workflow,
    update_quota,
    workflow_by_id,
)
>>>>>>> 798243b7

DEFAULT_USER_AGENT = f"geoengine-python/{geoengine_openapi_client.__version__}"


def default_user_agent(_name="python-requests"):
    return DEFAULT_USER_AGENT


utils.default_user_agent = default_user_agent<|MERGE_RESOLUTION|>--- conflicted
+++ resolved
@@ -1,14 +1,5 @@
-<<<<<<< HEAD
-'''Entry point for Geo Engine Python Library'''
-from requests import utils
-from pydantic import ValidationError
-from geoengine_openapi_client.exceptions import BadRequestException, OpenApiException, ApiTypeError, ApiValueError, \
-    ApiKeyError, ApiAttributeError, ApiException, NotFoundException
-from geoengine_openapi_client import UsageSummaryGranularity
-=======
 """Entry point for Geo Engine Python Library"""
 
->>>>>>> 798243b7
 import geoengine_openapi_client
 from geoengine_openapi_client import UsageSummaryGranularity
 from geoengine_openapi_client.exceptions import (
@@ -24,22 +15,6 @@
 from pydantic import ValidationError
 from requests import utils
 
-from .datasets import upload_dataframe, StoredDataset, add_dataset, volumes, AddDatasetProperties, \
-    delete_dataset, list_datasets, DatasetListOrder, OgrSourceDatasetTimeType, OgrOnError, \
-    add_or_replace_dataset_with_permissions, dataset_info_by_name
-from .colorizer import Colorizer, ColorBreakpoint, LinearGradientColorizer, PaletteColorizer, \
-    LogarithmicGradientColorizer
-from .auth import Session, get_session, initialize, reset
-from .error import GeoEngineException, InputException, UninitializedException, TypeException, \
-    MethodNotCalledOnPlotException, MethodNotCalledOnRasterException, MethodNotCalledOnVectorException, \
-    SpatialReferenceMismatchException, check_response_for_error, ModificationNotOnLayerDbException, \
-    InvalidUrlException, MissingFieldInResponseException, OGCXMLError
-from .layers import Layer, LayerCollection, LayerListing, LayerCollectionListing, \
-    layer_collection, layer
-from .ml import register_ml_model, MlModelConfig
-from .permissions import add_permission, remove_permission, add_role, remove_role, assign_role, revoke_role, \
-    ADMIN_ROLE_ID, REGISTERED_USER_ROLE_ID, ANONYMOUS_USER_ROLE_ID, Permission, UserId, RoleId
-from .tasks import Task, TaskId
 from . import workflow_builder
 from .auth import Session, get_session, initialize, reset
 from .colorizer import (
@@ -97,21 +72,6 @@
     revoke_role,
 )
 from .raster import RasterTile2D
-<<<<<<< HEAD
-from .workflow import WorkflowId, Workflow, workflow_by_id, register_workflow, get_quota, update_quota, data_usage, \
-    data_usage_summary
-from .util import clamp_datetime_ms_ns
-from .resource_identifier import LAYER_DB_PROVIDER_ID, LAYER_DB_ROOT_COLLECTION_ID, DatasetName, UploadId, \
-    LayerId, LayerCollectionId, LayerProviderId, Resource, MlModelName
-from .types import QueryRectangle, QueryRectangleWithResolution, GeoTransform, \
-    RasterResultDescriptor, Provenance, UnitlessMeasurement, ContinuousMeasurement, \
-    ClassificationMeasurement, BoundingBox2D, TimeInterval, SpatialResolution, SpatialPartition2D, \
-    RasterSymbology, VectorSymbology, VectorDataType, VectorResultDescriptor, VectorColumnInfo, \
-    FeatureDataType, RasterBandDescriptor, DEFAULT_ISO_TIME_FORMAT, RasterColorizer, SingleBandRasterColorizer, \
-    GridIdx2D, GridBoundingBox2D, SpatialGridDefinition, SpatialGridDescriptor, \
-    MultiBandRasterColorizer
-
-=======
 from .raster_workflow_rio_writer import RasterWorkflowRioWriter
 from .resource_identifier import (
     LAYER_DB_PROVIDER_ID,
@@ -132,14 +92,19 @@
     ContinuousMeasurement,
     FeatureDataType,
     GeoTransform,
+    GridBoundingBox2D,
+    GridIdx2D,
     MultiBandRasterColorizer,
     Provenance,
     QueryRectangle,
+    QueryRectangleWithResolution,
     RasterBandDescriptor,
     RasterColorizer,
     RasterResultDescriptor,
     RasterSymbology,
     SingleBandRasterColorizer,
+    SpatialGridDefinition,
+    SpatialGridDescriptor,
     SpatialPartition2D,
     SpatialResolution,
     TimeInterval,
@@ -160,7 +125,6 @@
     update_quota,
     workflow_by_id,
 )
->>>>>>> 798243b7
 
 DEFAULT_USER_AGENT = f"geoengine-python/{geoengine_openapi_client.__version__}"
 
