'''Entry point for Geo Engine Python Library'''

from pkg_resources import get_distribution
from requests import utils

from .auth import Session, get_session, initialize, reset
from .colorizer import Colorizer, ColorBreakpoint, LinearGradientColorizer, PaletteColorizer, \
    LogarithmicGradientColorizer
from .datasets import upload_dataframe, StoredDataset, add_dataset, volumes, DatasetProperties, \
    delete_dataset
from .error import GeoEngineException, InputException, UninitializedException, TypeException, \
    MethodNotCalledOnPlotException, MethodNotCalledOnRasterException, MethodNotCalledOnVectorException, \
    SpatialReferenceMismatchException, check_response_for_error, ModificationNotOnLayerDbException, \
    NoAdminSessionException, InvalidUrlException, MissingFieldInResponseException
from .layers import Layer, LayerCollection, LayerListing, LayerCollectionListing, \
    LayerId, LayerCollectionId, LayerProviderId, \
    layer_collection, layer
from .types import QueryRectangle,  \
    RasterResultDescriptor, Provenance, UnitlessMeasurement, ContinuousMeasurement, \
    ClassificationMeasurement, BoundingBox2D, TimeInterval, SpatialResolution, SpatialPartition2D, \
    RasterSymbology, VectorSymbology, VectorDataType, VectorResultDescriptor, VectorColumnInfo, \
<<<<<<< HEAD
    DEFAULT_ISO_TIME_FORMAT
=======
    FeatureDataType, DEFAULT_ISO_TIME_FORMAT

>>>>>>> 0082f79d
from .workflow import WorkflowId, Workflow, workflow_by_id, register_workflow, get_quota, update_quota

from . import unstable

DEFAULT_USER_AGENT = f'geoengine-python/{get_distribution("geoengine").version}'


def default_user_agent(_name="python-requests"):
    return DEFAULT_USER_AGENT


utils.default_user_agent = default_user_agent<|MERGE_RESOLUTION|>--- conflicted
+++ resolved
@@ -19,12 +19,8 @@
     RasterResultDescriptor, Provenance, UnitlessMeasurement, ContinuousMeasurement, \
     ClassificationMeasurement, BoundingBox2D, TimeInterval, SpatialResolution, SpatialPartition2D, \
     RasterSymbology, VectorSymbology, VectorDataType, VectorResultDescriptor, VectorColumnInfo, \
-<<<<<<< HEAD
-    DEFAULT_ISO_TIME_FORMAT
-=======
     FeatureDataType, DEFAULT_ISO_TIME_FORMAT
 
->>>>>>> 0082f79d
 from .workflow import WorkflowId, Workflow, workflow_by_id, register_workflow, get_quota, update_quota
 
 from . import unstable
