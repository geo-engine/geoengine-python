'''
Util functions for machine learning
'''

from pathlib import Path
import tempfile
from dataclasses import dataclass
import geoengine_openapi_client.models
from onnx import TypeProto, TensorProto, ModelProto
from onnx.helper import tensor_dtype_to_string
from geoengine_openapi_client.models import MlModelMetadata, MlModel, RasterDataType, TensorShape3D
import geoengine_openapi_client
from geoengine.auth import get_session
from geoengine.datasets import UploadId
from geoengine.error import InputException


@ dataclass
class MlModelConfig:
    '''Configuration for an ml model'''
    name: str
    metadata: MlModelMetadata
    display_name: str = "My Ml Model"
    description: str = "My Ml Model Description"


def register_ml_model(onnx_model: ModelProto,
                      model_config: MlModelConfig,
                      upload_timeout: int = 3600,
                      register_timeout: int = 60):
    '''Uploads an onnx file and registers it as an ml model'''

    validate_model_config(
        onnx_model,
        input_type=model_config.metadata.input_type,
        output_type=model_config.metadata.output_type,
        input_shape=model_config.metadata.input_shape,
        out_shape=model_config.metadata.output_shape
    )

    session = get_session()

    with geoengine_openapi_client.ApiClient(session.configuration) as api_client:
        with tempfile.TemporaryDirectory() as temp_dir:
            file_name = Path(temp_dir) / model_config.metadata.file_name

            with open(file_name, 'wb') as file:
                file.write(onnx_model.SerializeToString())

            uploads_api = geoengine_openapi_client.UploadsApi(api_client)
            response = uploads_api.upload_handler([str(file_name)],
                                                  _request_timeout=upload_timeout)

        upload_id = UploadId.from_response(response)

        ml_api = geoengine_openapi_client.MLApi(api_client)

        model = MlModel(name=model_config.name, upload=str(upload_id), metadata=model_config.metadata,
                        display_name=model_config.display_name, description=model_config.description)
        ml_api.add_ml_model(model, _request_timeout=register_timeout)


def validate_model_config(onnx_model: ModelProto, *,
                          input_type: RasterDataType,
                          output_type: RasterDataType,
                          input_shape: TensorShape3D,
                          out_shape: TensorShape3D):
    '''Validates the model config. Raises an exception if the model config is invalid'''

    def check_data_type(data_type: TypeProto, expected_type: RasterDataType, prefix: 'str'):
        if not data_type.tensor_type:
            raise InputException('Only tensor input types are supported')
        elem_type = data_type.tensor_type.elem_type
        if elem_type != RASTER_TYPE_TO_ONNX_TYPE[expected_type]:
            elem_type_str = tensor_dtype_to_string(elem_type)
            raise InputException(f'Model {prefix} type `{elem_type_str}` does not match the '
                                 f'expected type `{expected_type}`')

<<<<<<< HEAD
    for domain in onnx_model.opset_import:
        if domain.domain != '':
            continue
        if domain.version != 9:
            raise InputException('Only ONNX models with opset version 9 are supported')

    if input_shape.x != input_shape.y:
        raise InputException('Currently only input shapes with x==y are allowed')
    if out_shape.x != out_shape.y:
        raise InputException('Currently only output shapes with x==y are allowed')
    if out_shape.attributes != 1:
        raise InputException('Currently only output shapes with one attribute/band allowed')

=======
>>>>>>> 25ccb7be
    model_inputs = onnx_model.graph.input
    model_outputs = onnx_model.graph.output

    if len(model_inputs) != 1:
        raise InputException('Models with multiple inputs are not supported')
    check_data_type(model_inputs[0].type, input_type, 'input')

    dim = model_inputs[0].type.tensor_type.shape.dim

    if len(dim) == 2:
        if not dim[1].dim_value:
            raise InputException('Dimension 1 of a 1D input tensor must have a length')
        if dim[1].dim_value != input_shape.attributes:
            raise InputException(f'Model input has {dim[1].dim_value} bands, but {input_shape.attributes} are expected')
    elif len(dim) == 4:
        if not dim[1].dim_value:
            raise InputException('Dimension 1 of the a 3D input tensor must have a length')
        if not dim[2].dim_value:
            raise InputException('Dimension 2 of the a 3D input tensor must have a length')
        if not dim[3].dim_value:
            raise InputException('Dimension 3 of the a 3D input tensor must have a length')
        if dim[1].dim_value != input_shape.attributes:
            raise InputException(f'Model input has {dim[1].dim_value} y size, but {input_shape.y} are expected')
        if dim[2].dim_value != input_shape.attributes:
            raise InputException(f'Model input has {dim[2].dim_value} x size, but {input_shape.x} are expected')
        if dim[3].dim_value != input_shape.attributes:
            raise InputException(f'Model input has {dim[3].dim_value} bands, but {input_shape.attributes} are expected')
    else:
        raise InputException('Only 1D and 3D input tensors are supported')

    if len(model_outputs) < 1:
        raise InputException('Models with no outputs are not supported')
    check_data_type(model_outputs[0].type, output_type, 'output')

    dim = model_outputs[0].type.tensor_type.shape.dim

    if len(dim) == 1:
        pass  # this is a happens if there is only a single out? so shape would be [-1]
    elif len(dim) == 2:
        if not dim[1].dim_value:
            raise InputException('Dimension 1 of a 1D input tensor must have a length')
        if dim[1].dim_value != 1:
            raise InputException(f'Model output has {dim[1].dim_value} bands, but {out_shape.attributes} are expected')
    elif len(dim) == 4:
        if not dim[1].dim_value:
            raise InputException('Dimension 1 of the a 3D input tensor must have a length')
        if not dim[2].dim_value:
            raise InputException('Dimension 2 of the a 3D input tensor must have a length')
        if not dim[3].dim_value:
            raise InputException('Dimension 3 of the a 3D input tensor must have a length')
        if dim[1].dim_value != out_shape.attributes:
            raise InputException(f'Model output has {dim[1].dim_value} y size, but {out_shape.y} are expected')
        if dim[2].dim_value != out_shape.attributes:
            raise InputException(f'Model output has {dim[2].dim_value} x size, but {out_shape.x} are expected')
        if dim[3].dim_value != out_shape.attributes:
            raise InputException(f'Model output has {dim[3].dim_value} bands, but {out_shape.attributes} are expected')
    else:
        raise InputException('Only 1D and 3D output tensors are supported')


RASTER_TYPE_TO_ONNX_TYPE = {
    RasterDataType.F32: TensorProto.FLOAT,
    RasterDataType.F64: TensorProto.DOUBLE,
    RasterDataType.U8: TensorProto.UINT8,
    RasterDataType.U16: TensorProto.UINT16,
    RasterDataType.U32: TensorProto.UINT32,
    RasterDataType.U64: TensorProto.UINT64,
    RasterDataType.I8: TensorProto.INT8,
    RasterDataType.I16: TensorProto.INT16,
    RasterDataType.I32: TensorProto.INT32,
    RasterDataType.I64: TensorProto.INT64,
}<|MERGE_RESOLUTION|>--- conflicted
+++ resolved
@@ -15,7 +15,7 @@
 from geoengine.error import InputException
 
 
-@ dataclass
+@dataclass
 class MlModelConfig:
     '''Configuration for an ml model'''
     name: str
@@ -60,6 +60,7 @@
         ml_api.add_ml_model(model, _request_timeout=register_timeout)
 
 
+# pylint: disable=too-many-branches,too-many-statements
 def validate_model_config(onnx_model: ModelProto, *,
                           input_type: RasterDataType,
                           output_type: RasterDataType,
@@ -76,22 +77,6 @@
             raise InputException(f'Model {prefix} type `{elem_type_str}` does not match the '
                                  f'expected type `{expected_type}`')
 
-<<<<<<< HEAD
-    for domain in onnx_model.opset_import:
-        if domain.domain != '':
-            continue
-        if domain.version != 9:
-            raise InputException('Only ONNX models with opset version 9 are supported')
-
-    if input_shape.x != input_shape.y:
-        raise InputException('Currently only input shapes with x==y are allowed')
-    if out_shape.x != out_shape.y:
-        raise InputException('Currently only output shapes with x==y are allowed')
-    if out_shape.attributes != 1:
-        raise InputException('Currently only output shapes with one attribute/band allowed')
-
-=======
->>>>>>> 25ccb7be
     model_inputs = onnx_model.graph.input
     model_outputs = onnx_model.graph.output
 
