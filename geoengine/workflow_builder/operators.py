--- conflicted
+++ resolved
@@ -88,7 +88,8 @@
         if operator_dict["type"] == "BandNeighborhoodAggregate":
             return BandNeighborhoodAggregate.from_operator_dict(operator_dict)
 
-        raise NotImplementedError(f"Unknown operator type {operator_dict['type']}")
+        raise NotImplementedError(
+            f"Unknown operator type {operator_dict['type']}")
 
 
 class VectorOperator(Operator):
@@ -116,7 +117,8 @@
             return TimeShift.from_operator_dict(operator_dict).as_vector()
         if operator_dict["type"] == "VectorExpression":
             return VectorExpression.from_operator_dict(operator_dict)
-        raise NotImplementedError(f"Unknown operator type {operator_dict['type']}")
+        raise NotImplementedError(
+            f"Unknown operator type {operator_dict['type']}")
 
 
 class GdalSource(RasterOperator):
@@ -187,7 +189,8 @@
         params = operator_dict["params"]
         return OgrSource(
             cast(str, params["data"]),
-            attribute_projection=cast(str | None, params.get("attributeProjection")),
+            attribute_projection=cast(
+                str | None, params.get("attributeProjection")),
             attribute_filters=cast(str | None, params.get("attributeFilters")),
         )
 
@@ -197,19 +200,14 @@
 
     source: RasterOperator
     interpolation: Literal["biLinear", "nearestNeighbor"] = "biLinear"
-<<<<<<< HEAD
     output_method: Literal["resolution", "fraction"] = "resolution"
     output_x: float
     output_y: float
     # outputOriginReference: Optional[Coordinate2D]
-=======
-    input_resolution: tuple[float, float] | None = None
->>>>>>> 798243b7
 
     def __init__(
         self,
         source_operator: RasterOperator,
-<<<<<<< HEAD
         output_x: float,
         output_y: float,
         output_method: Literal["resolution", "fraction"] = "resolution",
@@ -218,12 +216,6 @@
     ):
         # pylint: disable=too-many-arguments,too-many-positional-arguments
         '''Creates a new interpolation operator.'''
-=======
-        interpolation: Literal["biLinear", "nearestNeighbor"] = "biLinear",
-        input_resolution: tuple[float, float] | None = None,
-    ):
-        """Creates a new interpolation operator."""
->>>>>>> 798243b7
         self.source = source_operator
         self.interpolation = interpolation
         self.output_method = output_method
@@ -233,7 +225,8 @@
     def name(self) -> str:
         return "Interpolation"
 
-<<<<<<< HEAD
+    def to_dict(self) -> dict[str, Any]:
+
         if self.output_method == 'fraction':
             input_res = {
                 "type": "fraction",
@@ -256,19 +249,6 @@
             "sources": {
                 "raster": self.source.to_dict()
             }
-=======
-    def to_dict(self) -> dict[str, Any]:
-        input_res: dict[str, str | float]
-        if self.input_resolution is None:
-            input_res = {"type": "source"}
-        else:
-            input_res = {"type": "value", "x": self.input_resolution[0], "y": self.input_resolution[1]}
-
-        return {
-            "type": self.name(),
-            "params": {"interpolation": self.interpolation, "inputResolution": input_res},
-            "sources": {"raster": self.source.to_dict()},
->>>>>>> 798243b7
         }
 
     @classmethod
@@ -277,23 +257,25 @@
         if operator_dict["type"] != "Interpolation":
             raise ValueError("Invalid operator type")
 
-        source = RasterOperator.from_operator_dict(cast(dict[str, Any], operator_dict["sources"]["raster"]))
-
-<<<<<<< HEAD
-        def parse_input_params(params: Dict[str, Any]) -> Tuple[Literal["resolution", "fraction"], float, float]:
+        source = RasterOperator.from_operator_dict(
+            cast(dict[str, Any], operator_dict["sources"]["raster"]))
+
+        def parse_input_params(params: dict[str, Any]) -> tuple[Literal["resolution", "fraction"], float, float]:
             output_x = float(params['x'])
             output_y = float(params['y'])
 
             if 'type' not in params:
-                raise KeyError("Interpolation outputResolution must contain a type: resolution OR fraction")
+                raise KeyError(
+                    "Interpolation outputResolution must contain a type: resolution OR fraction")
             if params['type'] == 'fraction':
                 return ('fraction', output_x, output_y)
             if params['type'] == 'fraction':
                 return ('fraction', output_x, output_y)
-            raise ValueError(f"Invalid interpolation outputResolution type {params['type']}")
+            raise ValueError(
+                f"Invalid interpolation outputResolution type {params['type']}")
 
         (output_method, output_x, output_y) = parse_input_params(
-            cast(Dict[str, Any], operator_dict['params']['outputResolution'])
+            cast(dict[str, Any], operator_dict['params']['outputResolution'])
         )
 
         return Interpolation(
@@ -301,7 +283,8 @@
             output_method=output_method,
             output_x=output_x,
             output_y=output_y,
-            interpolation=cast(Literal["biLinear", "nearestNeighbor"], operator_dict['params']['interpolation'])
+            interpolation=cast(
+                Literal["biLinear", "nearestNeighbor"], operator_dict['params']['interpolation'])
         )
 
 
@@ -334,7 +317,7 @@
     def name(self) -> str:
         return 'Downsampling'
 
-    def to_dict(self) -> Dict[str, Any]:
+    def to_dict(self) -> dict[str, Any]:
 
         if self.output_method == 'fraction':
             input_res = {
@@ -361,27 +344,30 @@
         }
 
     @classmethod
-    def from_operator_dict(cls, operator_dict: Dict[str, Any]) -> Downsampling:
+    def from_operator_dict(cls, operator_dict: dict[str, Any]) -> Downsampling:
         '''Returns an operator from a dictionary.'''
         if operator_dict["type"] != "Downsampling":
             raise ValueError("Invalid operator type")
 
-        source = RasterOperator.from_operator_dict(cast(Dict[str, Any], operator_dict['sources']['raster']))
-
-        def parse_input_params(params: Dict[str, Any]) -> Tuple[Literal["resolution", "fraction"], float, float]:
+        source = RasterOperator.from_operator_dict(
+            cast(dict[str, Any], operator_dict['sources']['raster']))
+
+        def parse_input_params(params: dict[str, Any]) -> tuple[Literal["resolution", "fraction"], float, float]:
             output_x = float(params['x'])
             output_y = float(params['y'])
 
             if 'type' not in params:
-                raise KeyError("Downsampling outputResolution must contain a type: resolution OR fraction")
+                raise KeyError(
+                    "Downsampling outputResolution must contain a type: resolution OR fraction")
             if params['type'] == 'fraction':
                 return ('fraction', output_x, output_y)
             if params['type'] == 'fraction':
                 return ('fraction', output_x, output_y)
-            raise ValueError(f"Invalid Downsampling outputResolution type {params['type']}")
+            raise ValueError(
+                f"Invalid Downsampling outputResolution type {params['type']}")
 
         (output_method, output_x, output_y) = parse_input_params(
-            cast(Dict[str, Any], operator_dict['params']['outputResolution'])
+            cast(dict[str, Any], operator_dict['params']['outputResolution'])
         )
 
         return Downsampling(
@@ -389,24 +375,8 @@
             output_method=output_method,
             output_x=output_x,
             output_y=output_y,
-            sample_method=cast(Literal["nearestNeighbor"], operator_dict['params']['downsampling'])
-=======
-        def parse_input_params(params: dict[str, Any]) -> tuple[float, float] | None:
-            if "type" not in params:
-                return None
-            if params["type"] == "source":
-                return None
-            if params["type"] == "value":
-                return (float(params["x"]), float(params["y"]))
-            raise ValueError(f"Invalid input resolution type {params['type']}")
-
-        input_resolution = parse_input_params(cast(dict[str, Any], operator_dict["params"]["inputResolution"]))
-
-        return Interpolation(
-            source_operator=source,
-            interpolation=cast(Literal["biLinear", "nearestNeighbor"], operator_dict["params"]["interpolation"]),
-            input_resolution=input_resolution,
->>>>>>> 798243b7
+            sample_method=cast(
+                Literal["nearestNeighbor"], operator_dict['params']['downsampling'])
         )
 
 
@@ -530,7 +500,8 @@
         if operator_dict["type"] != "RasterVectorJoin":
             raise ValueError("Invalid operator type")
 
-        vector_source = VectorOperator.from_operator_dict(cast(dict[str, Any], operator_dict["sources"]["vector"]))
+        vector_source = VectorOperator.from_operator_dict(
+            cast(dict[str, Any], operator_dict["sources"]["vector"]))
         raster_sources = [
             RasterOperator.from_operator_dict(raster_source)
             for raster_source in cast(list[dict[str, Any]], operator_dict["sources"]["rasters"])
@@ -541,10 +512,14 @@
             raster_sources=raster_sources,
             vector_source=vector_source,
             names=ColumnNames.from_dict(params["names"]),
-            temporal_aggregation=cast(Literal["none", "first", "mean"], params["temporalAggregation"]),
-            temporal_aggregation_ignore_nodata=cast(bool, params["temporalAggregationIgnoreNoData"]),
-            feature_aggregation=cast(Literal["first", "mean"], params["featureAggregation"]),
-            feature_aggregation_ignore_nodata=cast(bool, params["featureAggregationIgnoreNoData"]),
+            temporal_aggregation=cast(
+                Literal["none", "first", "mean"], params["temporalAggregation"]),
+            temporal_aggregation_ignore_nodata=cast(
+                bool, params["temporalAggregationIgnoreNoData"]),
+            feature_aggregation=cast(
+                Literal["first", "mean"], params["featureAggregation"]),
+            feature_aggregation_ignore_nodata=cast(
+                bool, params["featureAggregationIgnoreNoData"]),
         )
 
 
@@ -579,8 +554,10 @@
         if operator_dict["type"] != "PointInPolygonFilter":
             raise ValueError("Invalid operator type")
 
-        point_source = VectorOperator.from_operator_dict(cast(dict[str, Any], operator_dict["sources"]["points"]))
-        polygon_source = VectorOperator.from_operator_dict(cast(dict[str, Any], operator_dict["sources"]["polygons"]))
+        point_source = VectorOperator.from_operator_dict(
+            cast(dict[str, Any], operator_dict["sources"]["points"]))
+        polygon_source = VectorOperator.from_operator_dict(
+            cast(dict[str, Any], operator_dict["sources"]["polygons"]))
 
         return PointInPolygonFilter(
             point_source=point_source,
@@ -604,7 +581,8 @@
     source: RasterOperator
     slope: float | str | None = None
     offset: float | str | None = None
-    scaling_mode: Literal["mulSlopeAddOffset", "subOffsetDivSlope"] = "mulSlopeAddOffset"
+    scaling_mode: Literal["mulSlopeAddOffset",
+                          "subOffsetDivSlope"] = "mulSlopeAddOffset"
     output_measurement: str | None = None
 
     def __init__(
@@ -613,7 +591,8 @@
         source: RasterOperator,
         slope: float | str | None = None,
         offset: float | str | None = None,
-        scaling_mode: Literal["mulSlopeAddOffset", "subOffsetDivSlope"] = "mulSlopeAddOffset",
+        scaling_mode: Literal["mulSlopeAddOffset",
+                              "subOffsetDivSlope"] = "mulSlopeAddOffset",
         output_measurement: str | None = None,
     ):
         """Creates a new RasterScaling operator."""
@@ -623,7 +602,8 @@
         self.scaling_mode = scaling_mode
         self.output_measurement = output_measurement
         if output_measurement is not None:
-            raise NotImplementedError("Custom output measurement is not yet implemented")
+            raise NotImplementedError(
+                "Custom output measurement is not yet implemented")
 
     def name(self) -> str:
         return "RasterScaling"
@@ -657,7 +637,8 @@
         if operator_dict["type"] != "RasterScaling":
             raise ValueError("Invalid operator type")
 
-        source_operator = RasterOperator.from_operator_dict(operator_dict["sources"]["raster"])
+        source_operator = RasterOperator.from_operator_dict(
+            operator_dict["sources"]["raster"])
         params = operator_dict["params"]
 
         def offset_slope_reverse(key_or_value: dict[str, Any] | None) -> float | str | None:
@@ -682,7 +663,8 @@
     """A RasterTypeConversion operator."""
 
     source: RasterOperator
-    output_data_type: Literal["U8", "U16", "U32", "U64", "I8", "I16", "I32", "I64", "F32", "F64"]
+    output_data_type: Literal["U8", "U16", "U32",
+                              "U64", "I8", "I16", "I32", "I64", "F32", "F64"]
 
     def __init__(
         self,
@@ -708,7 +690,8 @@
         if operator_dict["type"] != "RasterTypeConversion":
             raise ValueError("Invalid operator type")
 
-        source_operator = RasterOperator.from_operator_dict(operator_dict["sources"]["raster"])
+        source_operator = RasterOperator.from_operator_dict(
+            operator_dict["sources"]["raster"])
 
         return RasterTypeConversion(source_operator, output_data_type=operator_dict["params"]["outputDataType"])
 
@@ -757,9 +740,11 @@
 
         source_operator: RasterOperator | VectorOperator
         try:
-            source_operator = RasterOperator.from_operator_dict(operator_dict["sources"]["source"])
+            source_operator = RasterOperator.from_operator_dict(
+                operator_dict["sources"]["source"])
         except ValueError:
-            source_operator = VectorOperator.from_operator_dict(operator_dict["sources"]["source"])
+            source_operator = VectorOperator.from_operator_dict(
+                operator_dict["sources"]["source"])
 
         return Reprojection(
             source=cast(Operator, source_operator),
@@ -772,7 +757,8 @@
 
     expression: str
     source: RasterOperator
-    output_type: Literal["U8", "U16", "U32", "U64", "I8", "I16", "I32", "I64", "F32", "F64"] = "F32"
+    output_type: Literal["U8", "U16", "U32", "U64",
+                         "I8", "I16", "I32", "I64", "F32", "F64"] = "F32"
     map_no_data: bool = False
     output_band: RasterBandDescriptor | None = None
 
@@ -781,7 +767,8 @@
         self,
         expression: str,
         source: RasterOperator,
-        output_type: Literal["U8", "U16", "U32", "U64", "I8", "I16", "I32", "I64", "F32", "F64"] = "F32",
+        output_type: Literal["U8", "U16", "U32", "U64",
+                             "I8", "I16", "I32", "I64", "F32", "F64"] = "F32",
         map_no_data: bool = False,
         output_band: RasterBandDescriptor | None = None,
     ):
@@ -818,11 +805,13 @@
             )
             if raster_band_descriptor is None:
                 raise ValueError("Invalid output band")
-            output_band = RasterBandDescriptor.from_response(raster_band_descriptor)
+            output_band = RasterBandDescriptor.from_response(
+                raster_band_descriptor)
 
         return Expression(
             expression=operator_dict["params"]["expression"],
-            source=RasterOperator.from_operator_dict(operator_dict["sources"]["raster"]),
+            source=RasterOperator.from_operator_dict(
+                operator_dict["sources"]["raster"]),
             output_type=operator_dict["params"]["outputType"],
             map_no_data=operator_dict["params"]["mapNoData"],
             output_band=output_band,
@@ -834,7 +823,8 @@
 
     expression: str
     source: RasterOperator
-    output_type: Literal["U8", "U16", "U32", "U64", "I8", "I16", "I32", "I64", "F32", "F64"] = "F32"
+    output_type: Literal["U8", "U16", "U32", "U64",
+                         "I8", "I16", "I32", "I64", "F32", "F64"] = "F32"
     map_no_data: bool = False
 
     # pylint: disable=too-many-arguments
@@ -842,7 +832,8 @@
         self,
         expression: str,
         source: RasterOperator,
-        output_type: Literal["U8", "U16", "U32", "U64", "I8", "I16", "I32", "I64", "F32", "F64"] = "F32",
+        output_type: Literal["U8", "U16", "U32", "U64",
+                             "I8", "I16", "I32", "I64", "F32", "F64"] = "F32",
         map_no_data: bool = False,
     ):
         """Creates a new Expression operator."""
@@ -870,7 +861,8 @@
 
         return BandwiseExpression(
             expression=operator_dict["params"]["expression"],
-            source=RasterOperator.from_operator_dict(operator_dict["sources"]["raster"]),
+            source=RasterOperator.from_operator_dict(
+                operator_dict["sources"]["raster"]),
             output_type=operator_dict["params"]["outputType"],
             map_no_data=operator_dict["params"]["mapNoData"],
         )
@@ -959,10 +951,12 @@
 
         output_measurement = None
         if "outputMeasurement" in operator_dict["params"]:
-            output_measurement = Measurement.from_response(operator_dict["params"]["outputMeasurement"])
+            output_measurement = Measurement.from_response(
+                operator_dict["params"]["outputMeasurement"])
 
         return VectorExpression(
-            source=VectorOperator.from_operator_dict(operator_dict["sources"]["vector"]),
+            source=VectorOperator.from_operator_dict(
+                operator_dict["sources"]["vector"]),
             expression=operator_dict["params"]["expression"],
             input_columns=operator_dict["params"]["inputColumns"],
             output_column=operator_dict["params"]["outputColumn"],
@@ -977,11 +971,14 @@
     # pylint: disable=too-many-instance-attributes
 
     source: RasterOperator
-    aggregation_type: Literal["mean", "min", "max", "median", "count", "sum", "first", "last", "percentileEstimate"]
+    aggregation_type: Literal["mean", "min", "max", "median",
+                              "count", "sum", "first", "last", "percentileEstimate"]
     ignore_no_data: bool = False
-    window_granularity: Literal["days", "months", "years", "hours", "minutes", "seconds", "millis"] = "days"
+    window_granularity: Literal["days", "months", "years",
+                                "hours", "minutes", "seconds", "millis"] = "days"
     window_size: int = 1
-    output_type: Literal["U8", "U16", "U32", "U64", "I8", "I16", "I32", "I64", "F32", "F64"] | None = None
+    output_type: Literal["U8", "U16", "U32", "U64", "I8",
+                         "I16", "I32", "I64", "F32", "F64"] | None = None
     percentile: float | None = None
     window_ref: np.datetime64 | None = None
 
@@ -993,9 +990,11 @@
             "mean", "min", "max", "median", "count", "sum", "first", "last", "percentileEstimate"
         ],
         ignore_no_data: bool = False,
-        granularity: Literal["days", "months", "years", "hours", "minutes", "seconds", "millis"] = "days",
+        granularity: Literal["days", "months", "years",
+                             "hours", "minutes", "seconds", "millis"] = "days",
         window_size: int = 1,
-        output_type: Literal["U8", "U16", "U32", "U64", "I8", "I16", "I32", "I64", "F32", "F64"] | None = None,
+        output_type: Literal["U8", "U16", "U32", "U64", "I8",
+                             "I16", "I32", "I64", "F32", "F64"] | None = None,
         percentile: float | None = None,
         window_reference: datetime.datetime | np.datetime64 | None = None,
     ):
@@ -1008,7 +1007,8 @@
         self.output_type = output_type
         if self.aggregation_type == "percentileEstimate":
             if percentile is None:
-                raise ValueError("Percentile must be set for percentileEstimate")
+                raise ValueError(
+                    "Percentile must be set for percentileEstimate")
             if percentile <= 0.0 or percentile > 1.0:
                 raise ValueError("Percentile must be > 0.0 and <= 1.0")
             self.percentile = percentile
@@ -1018,16 +1018,19 @@
             elif isinstance(window_reference, datetime.datetime):
                 # We assume that a datetime without a timezone means UTC
                 if window_reference.tzinfo is not None:
-                    window_reference = window_reference.astimezone(tz=datetime.timezone.utc).replace(tzinfo=None)
+                    window_reference = window_reference.astimezone(
+                        tz=datetime.timezone.utc).replace(tzinfo=None)
                 self.window_ref = np.datetime64(window_reference)
             else:
-                raise ValueError("`window_reference` must be of type `datetime.datetime` or `numpy.datetime64`")
+                raise ValueError(
+                    "`window_reference` must be of type `datetime.datetime` or `numpy.datetime64`")
 
     def name(self) -> str:
         return "TemporalRasterAggregation"
 
     def to_dict(self) -> dict[str, Any]:
-        w_ref = self.window_ref.astype("datetime64[ms]").astype(int) if self.window_ref is not None else None
+        w_ref = self.window_ref.astype("datetime64[ms]").astype(
+            int) if self.window_ref is not None else None
 
         return {
             "type": self.name(),
@@ -1062,7 +1065,8 @@
             percentile = operator_dict["params"]["aggregation"]["percentile"]
 
         return TemporalRasterAggregation(
-            source=RasterOperator.from_operator_dict(operator_dict["sources"]["raster"]),
+            source=RasterOperator.from_operator_dict(
+                operator_dict["sources"]["raster"]),
             aggregation_type=operator_dict["params"]["aggregation"]["type"],
             ignore_no_data=operator_dict["params"]["aggregation"]["ignoreNoData"],
             granularity=operator_dict["params"]["window"]["granularity"],
@@ -1078,7 +1082,8 @@
 
     source: RasterOperator | VectorOperator
     shift_type: Literal["relative", "absolute"]
-    granularity: Literal["days", "months", "years", "hours", "minutes", "seconds", "millis"]
+    granularity: Literal["days", "months", "years",
+                         "hours", "minutes", "seconds", "millis"]
     value: int
 
     def __init__(
@@ -1090,7 +1095,8 @@
     ):
         """Creates a new RasterTypeConversion operator."""
         if shift_type == "absolute":
-            raise NotImplementedError("Absolute time shifts are not supported yet")
+            raise NotImplementedError(
+                "Absolute time shifts are not supported yet")
         self.source = source
         self.shift_type = shift_type
         self.granularity = granularity
@@ -1128,9 +1134,11 @@
             raise ValueError("Invalid operator type")
         source: RasterOperator | VectorOperator
         try:
-            source = VectorOperator.from_operator_dict(operator_dict["sources"]["source"])
+            source = VectorOperator.from_operator_dict(
+                operator_dict["sources"]["source"])
         except ValueError:
-            source = RasterOperator.from_operator_dict(operator_dict["sources"]["source"])
+            source = RasterOperator.from_operator_dict(
+                operator_dict["sources"]["source"])
 
         return TimeShift(
             source=source,
@@ -1234,7 +1242,8 @@
         if operator_dict["type"] != "RasterStacker":
             raise ValueError("Invalid operator type")
 
-        sources = [RasterOperator.from_operator_dict(source) for source in operator_dict["sources"]["rasters"]]
+        sources = [RasterOperator.from_operator_dict(
+            source) for source in operator_dict["sources"]["rasters"]]
         rename = RenameBands.from_dict(operator_dict["params"]["renameBands"])
 
         return RasterStacker(sources=sources, rename=rename)
@@ -1267,8 +1276,10 @@
         if operator_dict["type"] != "BandNeighborhoodAggregate":
             raise ValueError("Invalid operator type")
 
-        source = RasterOperator.from_operator_dict(operator_dict["sources"]["raster"])
-        aggregate = BandNeighborhoodAggregateParams.from_dict(operator_dict["params"]["aggregate"])
+        source = RasterOperator.from_operator_dict(
+            operator_dict["sources"]["raster"])
+        aggregate = BandNeighborhoodAggregateParams.from_dict(
+            operator_dict["params"]["aggregate"])
 
         return BandNeighborhoodAggregate(source=source, aggregate=aggregate)
 
@@ -1351,7 +1362,8 @@
         if operator_dict["type"] != "Onnx":
             raise ValueError("Invalid operator type")
 
-        source = RasterOperator.from_operator_dict(operator_dict["sources"]["raster"])
+        source = RasterOperator.from_operator_dict(
+            operator_dict["sources"]["raster"])
         model = operator_dict["params"]["model"]
 
         return Onnx(source=source, model=model)