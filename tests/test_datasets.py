--- conflicted
+++ resolved
@@ -3,6 +3,8 @@
 import unittest
 
 import geoengine_openapi_client
+import geoengine_openapi_client.models
+import geoengine_openapi_client.models.spatial_grid_descriptor_state
 import geoengine as ge
 from geoengine.permissions import REGISTERED_USER_ROLE_ID, Permission, PermissionListing, Role
 from geoengine.resource_identifier import Resource
@@ -24,85 +26,7 @@
         with GeoEngineTestInstance() as ge_instance:
             ge_instance.wait_for_ready()
 
-<<<<<<< HEAD
-            m.get(
-                'http://mock-instance/datasets?filter=foo&order=NameAsc&offset=1&limit=2',
-                request_headers={'Authorization': 'Bearer c4983c3e-9b53-47ae-bda9-382223bd5081'},
-                json=[{
-                    'id': '35383178-4b70-421f-af82-c345c81d2e13',
-                    'name': 'foobar',
-                    'displayName': 'Land Cover',
-                    'description': 'Land Cover',
-                    'tags': [],
-                    'sourceOperator': 'GdalSource',
-                    'resultDescriptor': {'type': 'raster',
-                                         'dataType': 'U8',
-                                         'spatialReference': 'EPSG:4326',
-                                         'bands': [{'name': 'band',
-                                                    'measurement':
-                                                    {'type': 'classification',
-                                                     'measurement': 'Land Cover',
-                                                        'classes': {'0': 'Water Bodies',
-                                                                    '1': 'Evergreen Needleleaf Forests',
-                                                                    '10': 'Grasslands',
-                                                                    '11': 'Permanent Wtlands',
-                                                                    '12': 'Croplands',
-                                                                    '13': 'Urban and Built-Up',
-                                                                    '14': 'Cropland-Natural Vegetation Mosaics',
-                                                                    '15': 'Snow and Ice',
-                                                                    '16': 'Barren or Sparsely Vegetated',
-                                                                    '2': 'Evergreen Broadleaf Forests',
-                                                                    '3': 'Deciduous Needleleaf Forests',
-                                                                    '4': 'Deciduous Broadleleaf Forests',
-                                                                    '5': 'Mixed Forests',
-                                                                    '6': 'Closed Shrublands',
-                                                                    '7': 'Open Shrublands',
-                                                                    '8': 'Woody Savannas',
-                                                                    '9': 'Savannas'}}}],
-                                         'time': None,
-                                         'spatialGrid': {
-                                             'descriptor': 'source',
-                                             'spatialGrid': {
-                                                 'geoTransform': {
-                                                     'originCoordinate': {
-                                                         'x': -180.0,
-                                                         'y': 90.0
-                                                     },
-                                                     'xPixelSize': 0.1,
-                                                     'yPixelSize': -0.1
-                                                 },
-                                                 'gridBounds': {
-                                                     'bottomRightIdx': {
-                                                         'xIdx': 3599,
-                                                         'yIdx': 1799
-                                                     },
-                                                     'topLeftIdx': {
-                                                         'xIdx': 0,
-                                                         'yIdx': 0
-                                                     }
-                                                 }
-                                             }
-                                         }
-                                         },
-                    'symbology': {'type': 'raster',
-                                  'opacity': 1.0,
-                                  'rasterColorizer': {
-                                      'type': 'singleBand',
-                                      'band': 0,
-                                      'bandColorizer': {
-                                          'type': 'linearGradient',
-                                          'breakpoints': [{'value': 0.0, 'color': [0, 0, 255, 255]},
-                                                          {'value': 8.0, 'color': [0, 255, 0, 255]},
-                                                          {'value': 16.0, 'color': [255, 0, 0, 255]}],
-                                          'noDataColor': [0, 0, 0, 0],
-                                          'overColor': [0, 0, 0, 0],
-                                          'underColor': [0, 0, 0, 0]}}}}
-                      ])
-
-            ge.initialize("http://mock-instance")
-=======
             ge.initialize(ge_instance.address())
->>>>>>> 89c260aa
 
             datasets = ge.list_datasets(
                 offset=0,
@@ -130,17 +54,17 @@
 
             volumes = ge.volumes()
 
-            geo_transform = ge.GeoTransform(
-                x_min=180.0,
-                y_max=90.0,
-                x_pixel_size=0.1,
-                y_pixel_size=-0.1
-            )
-
             gdal_params = geoengine_openapi_client.GdalDatasetParameters.from_dict({
                 "filePath": "raster/landcover/landcover.tif",
                 "rasterbandChannel": 1,
-                "geoTransform": geo_transform.to_api_dict(),
+                "geoTransform": {
+                    "originCoordinate": {
+                        "x": -180.0,
+                        "y": 90.0
+                    },
+                    "xPixelSize": 0.1,
+                    "yPixelSize": -0.1
+                },
                 "width": 3600,
                 "height": 1800,
                 "fileNotFoundHandling": geoengine_openapi_client.FileNotFoundHandling.NODATA,
@@ -177,10 +101,23 @@
 
             result_descriptor = ge.RasterResultDescriptor(
                 "U8",
-                [RasterBandDescriptor("band", result_descriptor_measurement)],
-                "EPSG:4326",
-                spatial_bounds=ge.SpatialPartition2D(-180.0, -90.0, 180.0, 90.0),
-                spatial_resolution=ge.SpatialResolution(0.1, 0.1)
+                bands=[RasterBandDescriptor("band", result_descriptor_measurement)],
+                spatial_reference="EPSG:4326",
+                spatial_grid=ge.types.SpatialGridDescriptor(
+                    spatial_grid=ge.types.SpatialGridDefinition(
+                        geo_transform=ge.GeoTransform(
+                            x_min=-180.0,
+                            y_max=90.0,
+                            x_pixel_size=0.1,
+                            y_pixel_size=-0.1
+                        ),
+                        grid_bounds=ge.GridBoundingBox2D(
+                            top_left_idx=ge.GridIdx2D(0, 0),
+                            bottom_right_idx=ge.GridIdx2D(1799, 3599)
+                        )
+                    ),
+                    descriptor=geoengine_openapi_client.SpatialGridDescriptorState.SOURCE
+                )
             )
 
             meta_data = geoengine_openapi_client.GdalMetaDataStatic.from_dict({
@@ -242,17 +179,17 @@
 
             volumes = ge.volumes()
 
-            geo_transform = ge.GeoTransform(
-                x_min=180.0,
-                y_max=90.0,
-                x_pixel_size=0.1,
-                y_pixel_size=-0.1
-            )
-
             gdal_params = geoengine_openapi_client.GdalDatasetParameters.from_dict({
                 "filePath": "raster/landcover/landcover.tif",
                 "rasterbandChannel": 1,
-                "geoTransform": geo_transform.to_api_dict(),
+                "geoTransform": {
+                    "originCoordinate": {
+                        "x": -180.0,
+                        "y": 90.0
+                    },
+                    "xPixelSize": 0.1,
+                    "yPixelSize": -0.1
+                },
                 "width": 3600,
                 "height": 1800,
                 "fileNotFoundHandling": geoengine_openapi_client.FileNotFoundHandling.NODATA,
@@ -284,22 +221,34 @@
                     "15": "Snow and Ice",
                     "16": "Barren or Sparsely Vegetated"
                 }
-
             )
 
             result_descriptor = ge.RasterResultDescriptor(
                 "U8",
                 [RasterBandDescriptor("band", result_descriptor_measurement)],
                 "EPSG:4326",
-                spatial_bounds=ge.SpatialPartition2D(-180.0, -90.0, 180.0, 90.0),
-                spatial_resolution=ge.SpatialResolution(0.1, 0.1)
+                spatial_grid=ge.types.SpatialGridDescriptor(
+                    spatial_grid=ge.types.SpatialGridDefinition(
+                        geo_transform=ge.GeoTransform(
+                            x_min=-180.0,
+                            y_max=90.0,
+                            x_pixel_size=0.1,
+                            y_pixel_size=-0.1
+                        ),
+                        grid_bounds=ge.GridBoundingBox2D(
+                            top_left_idx=ge.GridIdx2D(0, 0),
+                            bottom_right_idx=ge.GridIdx2D(1799, 3599)
+                        )
+                    ),
+                    descriptor=geoengine_openapi_client.SpatialGridDescriptorState.SOURCE
+                )
             )
 
             meta_data = geoengine_openapi_client.GdalMetaDataStatic.from_dict({
                 "type": "GdalStatic",
                 "time": None,
                 "params": gdal_params,
-                "resultDescriptor": result_descriptor.to_api_dict().to_dict(),
+                "resultDescriptor": result_descriptor.to_api_dict().to_dict()
             })
 
             add_dataset_properties = ge.AddDatasetProperties(
