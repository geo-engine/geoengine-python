--- conflicted
+++ resolved
@@ -3,12 +3,9 @@
 import unittest
 
 import geoengine_openapi_client
-<<<<<<< HEAD
 import geoengine_openapi_client.models
 import geoengine_openapi_client.models.spatial_grid_descriptor_state
-=======
-
->>>>>>> 798243b7
+
 import geoengine as ge
 from geoengine.permissions import REGISTERED_USER_ROLE_ID, Permission, PermissionListing, Role
 from geoengine.resource_identifier import Resource
@@ -44,7 +41,8 @@
 
             self.assertEqual(dataset.name, "ne2_raster_blue")
             self.assertEqual(dataset.display_name, "Natural Earth II – Blue")
-            self.assertEqual(dataset.result_descriptor.actual_instance.type, "raster")
+            self.assertEqual(
+                dataset.result_descriptor.actual_instance.type, "raster")
 
     def test_add_dataset(self):
         """Test `add_datset`."""
@@ -53,10 +51,10 @@
         with GeoEngineTestInstance() as ge_instance:
             ge_instance.wait_for_ready()
 
-            ge.initialize(ge_instance.address(), credentials=("admin@localhost", "adminadmin"))
-
-<<<<<<< HEAD
-            volumes = ge.volumes()
+            ge.initialize(ge_instance.address(), credentials=(
+                "admin@localhost", "adminadmin"))
+
+            volume = ge.volume_by_name("test_data")
 
             gdal_params = geoengine_openapi_client.GdalDatasetParameters.from_dict({
                 "filePath": "raster/landcover/landcover.tif",
@@ -78,27 +76,6 @@
                 "gdalConfigOptions": None,
                 "allowAlphabandAsMask": True
             })
-=======
-            volume = ge.volume_by_name("test_data")
-
-            geo_transform = ge.GeoTransform(x_min=180.0, y_max=90.0, x_pixel_size=0.1, y_pixel_size=-0.1)
-
-            gdal_params = geoengine_openapi_client.GdalDatasetParameters.from_dict(
-                {
-                    "filePath": "raster/landcover/landcover.tif",
-                    "rasterbandChannel": 1,
-                    "geoTransform": geo_transform.to_api_dict(),
-                    "width": 3600,
-                    "height": 1800,
-                    "fileNotFoundHandling": geoengine_openapi_client.FileNotFoundHandling.NODATA,
-                    "noDataValue": None,
-                    "propertiesMapping": None,
-                    "gdalOpenOptions": None,
-                    "gdalConfigOptions": None,
-                    "allowAlphabandAsMask": True,
-                }
-            )
->>>>>>> 798243b7
 
             result_descriptor_measurement = ge.ClassificationMeasurement(
                 measurement="Land Cover",
@@ -125,8 +102,8 @@
 
             result_descriptor = ge.RasterResultDescriptor(
                 "U8",
-<<<<<<< HEAD
-                bands=[RasterBandDescriptor("band", result_descriptor_measurement)],
+                bands=[RasterBandDescriptor(
+                    "band", result_descriptor_measurement)],
                 spatial_reference="EPSG:4326",
                 spatial_grid=ge.types.SpatialGridDescriptor(
                     spatial_grid=ge.types.SpatialGridDefinition(
@@ -143,12 +120,6 @@
                     ),
                     descriptor=geoengine_openapi_client.SpatialGridDescriptorState.SOURCE
                 )
-=======
-                [RasterBandDescriptor("band", result_descriptor_measurement)],
-                "EPSG:4326",
-                spatial_bounds=ge.SpatialPartition2D(-180.0, -90.0, 180.0, 90.0),
-                spatial_resolution=ge.SpatialResolution(0.1, 0.1),
->>>>>>> 798243b7
             )
 
             meta_data = geoengine_openapi_client.GdalMetaDataStatic.from_dict(
@@ -172,9 +143,12 @@
                         band=0,
                         band_colorizer=ge.LinearGradientColorizer(
                             breakpoints=[
-                                ge.ColorBreakpoint(value=0, color=(0, 0, 255, 255)),
-                                ge.ColorBreakpoint(value=8, color=(0, 255, 0, 255)),
-                                ge.ColorBreakpoint(value=16, color=(255, 0, 0, 255)),
+                                ge.ColorBreakpoint(
+                                    value=0, color=(0, 0, 255, 255)),
+                                ge.ColorBreakpoint(
+                                    value=8, color=(0, 255, 0, 255)),
+                                ge.ColorBreakpoint(
+                                    value=16, color=(255, 0, 0, 255)),
                             ],
                             no_data_color=(0, 0, 0, 0),
                             over_color=(0, 0, 0, 0),
@@ -202,7 +176,8 @@
             )
 
             self.assertEqual(dataset_name, ge.DatasetName("MCD12C1_test"))
-            self.assertEqual(len(list(ge.list_datasets(name_filter="Land Cover TEST"))), 1)
+            self.assertEqual(
+                len(list(ge.list_datasets(name_filter="Land Cover TEST"))), 1)
 
             metadata_from_api = ge.dataset_metadata_by_name(dataset_name)
             self.assertEqual(
@@ -221,10 +196,10 @@
         with GeoEngineTestInstance() as ge_instance:
             ge_instance.wait_for_ready()
 
-            ge.initialize(ge_instance.address(), credentials=("admin@localhost", "adminadmin"))
-
-<<<<<<< HEAD
-            volumes = ge.volumes()
+            ge.initialize(ge_instance.address(), credentials=(
+                "admin@localhost", "adminadmin"))
+
+            volume = ge.volume_by_name("test_data")
 
             gdal_params = geoengine_openapi_client.GdalDatasetParameters.from_dict({
                 "filePath": "raster/landcover/landcover.tif",
@@ -246,51 +221,10 @@
                 "gdalConfigOptions": None,
                 "allowAlphabandAsMask": True
             })
-=======
-            volume = ge.volume_by_name("test_data")
-
-            geo_transform = ge.GeoTransform(x_min=180.0, y_max=90.0, x_pixel_size=0.1, y_pixel_size=-0.1)
-
-            gdal_params = geoengine_openapi_client.GdalDatasetParameters.from_dict(
-                {
-                    "filePath": "raster/landcover/landcover.tif",
-                    "rasterbandChannel": 1,
-                    "geoTransform": geo_transform.to_api_dict(),
-                    "width": 3600,
-                    "height": 1800,
-                    "fileNotFoundHandling": geoengine_openapi_client.FileNotFoundHandling.NODATA,
-                    "noDataValue": None,
-                    "propertiesMapping": None,
-                    "gdalOpenOptions": None,
-                    "gdalConfigOptions": None,
-                    "allowAlphabandAsMask": True,
-                }
-            )
->>>>>>> 798243b7
 
             result_descriptor_measurement = ge.ClassificationMeasurement(
                 measurement="Land Cover",
                 classes={
-<<<<<<< HEAD
-                    "0": "Water Bodies",
-                    "1": "Evergreen Needleleaf Forests",
-                    "2": "Evergreen Broadleaf Forests",
-                    "3": "Deciduous Needleleaf Forests",
-                    "4": "Deciduous Broadleleaf Forests",
-                    "5": "Mixed Forests",
-                    "6": "Closed Shrublands",
-                    "7": "Open Shrublands",
-                    "8": "Woody Savannas",
-                    "9": "Savannas",
-                    "10": "Grasslands",
-                    "11": "Permanent Wtlands",
-                    "12": "Croplands",
-                    "13": "Urban and Built-Up",
-                    "14": "Cropland-Natural Vegetation Mosaics",
-                    "15": "Snow and Ice",
-                    "16": "Barren or Sparsely Vegetated"
-                }
-=======
                     0: "Water Bodies",
                     1: "Evergreen Needleleaf Forests",
                     2: "Evergreen Broadleaf Forests",
@@ -309,14 +243,12 @@
                     15: "Snow and Ice",
                     16: "Barren or Sparsely Vegetated",
                 },
->>>>>>> 798243b7
             )
 
             result_descriptor = ge.RasterResultDescriptor(
                 "U8",
                 [RasterBandDescriptor("band", result_descriptor_measurement)],
                 "EPSG:4326",
-<<<<<<< HEAD
                 spatial_grid=ge.types.SpatialGridDescriptor(
                     spatial_grid=ge.types.SpatialGridDefinition(
                         geo_transform=ge.GeoTransform(
@@ -340,20 +272,6 @@
                 "params": gdal_params,
                 "resultDescriptor": result_descriptor.to_api_dict().to_dict()
             })
-=======
-                spatial_bounds=ge.SpatialPartition2D(-180.0, -90.0, 180.0, 90.0),
-                spatial_resolution=ge.SpatialResolution(0.1, 0.1),
-            )
-
-            meta_data = geoengine_openapi_client.GdalMetaDataStatic.from_dict(
-                {
-                    "type": "GdalStatic",
-                    "time": None,
-                    "params": gdal_params,
-                    "resultDescriptor": result_descriptor.to_api_dict().to_dict(),
-                }
-            )
->>>>>>> 798243b7
 
             add_dataset_properties = ge.AddDatasetProperties(
                 name="MCD12C1_test",
@@ -366,8 +284,10 @@
                         band=0,
                         band_colorizer=ge.LinearGradientColorizer(
                             breakpoints=[
-                                ge.ColorBreakpoint(value=0, color=(0, 0, 255, 255)),
-                                ge.ColorBreakpoint(value=16, color=(255, 0, 0, 255)),
+                                ge.ColorBreakpoint(
+                                    value=0, color=(0, 0, 255, 255)),
+                                ge.ColorBreakpoint(
+                                    value=16, color=(255, 0, 0, 255)),
                             ],
                             no_data_color=(0, 0, 0, 0),
                             over_color=(0, 0, 0, 0),
@@ -390,8 +310,10 @@
             )
 
             self.assertEqual(dataset_name, ge.DatasetName("MCD12C1_test"))
-            self.assertEqual(len(list(ge.list_datasets(name_filter="Land Cover TEST"))), 1)
-            dataset_info = ge.dataset_info_by_name(ge.DatasetName("MCD12C1_test"))
+            self.assertEqual(
+                len(list(ge.list_datasets(name_filter="Land Cover TEST"))), 1)
+            dataset_info = ge.dataset_info_by_name(
+                ge.DatasetName("MCD12C1_test"))
             self.assertEqual(dataset_info.name, "MCD12C1_test")
             self.assertEqual(dataset_info.description, "Land Cover")
 
@@ -401,7 +323,8 @@
                 permission=Permission.READ,
             )
             self.assertIn(
-                expected_permission, ge.permissions.list_permissions(Resource.from_dataset_name(dataset_name))
+                expected_permission, ge.permissions.list_permissions(
+                    Resource.from_dataset_name(dataset_name))
             )
 
             # now get without overwrite
@@ -416,8 +339,10 @@
                         band=0,
                         band_colorizer=ge.LinearGradientColorizer(
                             breakpoints=[
-                                ge.ColorBreakpoint(value=0, color=(0, 0, 255, 255)),
-                                ge.ColorBreakpoint(value=16, color=(255, 0, 0, 255)),
+                                ge.ColorBreakpoint(
+                                    value=0, color=(0, 0, 255, 255)),
+                                ge.ColorBreakpoint(
+                                    value=16, color=(255, 0, 0, 255)),
                             ],
                             no_data_color=(0, 0, 0, 0),
                             over_color=(0, 0, 0, 0),
@@ -438,8 +363,10 @@
             )
 
             self.assertEqual(dataset_name, ge.DatasetName("MCD12C1_test"))
-            self.assertEqual(len(list(ge.list_datasets(name_filter="Land Cover TEST"))), 1)
-            dataset_info = ge.dataset_info_by_name(ge.DatasetName("MCD12C1_test"))
+            self.assertEqual(
+                len(list(ge.list_datasets(name_filter="Land Cover TEST"))), 1)
+            dataset_info = ge.dataset_info_by_name(
+                ge.DatasetName("MCD12C1_test"))
             self.assertEqual(dataset_info.name, "MCD12C1_test")
             self.assertEqual(
                 dataset_info.description,
@@ -458,8 +385,10 @@
                         band=0,
                         band_colorizer=ge.LinearGradientColorizer(
                             breakpoints=[
-                                ge.ColorBreakpoint(value=0, color=(0, 0, 255, 255)),
-                                ge.ColorBreakpoint(value=16, color=(255, 0, 0, 255)),
+                                ge.ColorBreakpoint(
+                                    value=0, color=(0, 0, 255, 255)),
+                                ge.ColorBreakpoint(
+                                    value=16, color=(255, 0, 0, 255)),
                             ],
                             no_data_color=(0, 0, 0, 0),
                             over_color=(0, 0, 0, 0),
@@ -481,7 +410,8 @@
             )
 
             self.assertEqual(dataset_name, ge.DatasetName("MCD12C1_test"))
-            self.assertEqual(len(list(ge.list_datasets(name_filter="Land Cover TEST"))), 1)
+            self.assertEqual(
+                len(list(ge.list_datasets(name_filter="Land Cover TEST"))), 1)
             dataset_info = ge.dataset_info_by_name(dataset_name)
             self.assertEqual(dataset_info.name, "MCD12C1_test")
             self.assertEqual(
