"""Tests for WCS calls"""

import unittest
from datetime import datetime

import numpy as np
import owslib.util
import requests_mock
import xarray as xr

import geoengine as ge

from . import UrllibMocker


class WcsTests(unittest.TestCase):
    """WCS test runner"""

    def setUp(self) -> None:
        ge.reset(False)

    def test_ndvi(self):
        with UrllibMocker() as m_urllib:
<<<<<<< HEAD
            m_urllib.post('http://mock-instance/anonymous', json={
                "id": "c4983c3e-9b53-47ae-bda9-382223bd5081",
                "project": None,
                "view": None
            })

            m_urllib.post('http://mock-instance/workflow',
                          json={
                              "id": "8df9b0e6-e4b4-586e-90a3-6cf0f08c4e62"
                          },
                          request_headers={'Authorization': 'Bearer c4983c3e-9b53-47ae-bda9-382223bd5081'})

            m_urllib.get('http://mock-instance/workflow/8df9b0e6-e4b4-586e-90a3-6cf0f08c4e62/metadata',
                         json={
                             "type": "raster",
                             "dataType": "U8",
                             "spatialReference": "EPSG:4326",
                             "bands": [{
                                 "name": "band",
                                 "measurement": {
                                     "type": "unitless"
                                 }
                             }],
                             "spatialGrid": {
                                 "descriptor": "source",
                                 "spatialGrid": {
                                     "geoTransform": {
                                         "originCoordinate": {
                                             "x": 0.0,
                                             "y": 0.0
                                         },
                                         "xPixelSize": 1.0,
                                         "yPixelSize": -1.0
                                     },
                                     "gridBounds": {
                                         "topLeftIdx": {
                                             "xIdx": 0,
                                             "yIdx": 0
                                         },
                                         "bottomRightIdx": {
                                             "xIdx": 10,
                                             "yIdx": 20
                                         }
                                     }
                                 }
                             }
                         },
                         request_headers={'Authorization': 'Bearer c4983c3e-9b53-47ae-bda9-382223bd5081'})
=======
            m_urllib.post(
                "http://mock-instance/anonymous",
                json={"id": "c4983c3e-9b53-47ae-bda9-382223bd5081", "project": None, "view": None},
            )

            m_urllib.post(
                "http://mock-instance/workflow",
                json={"id": "8df9b0e6-e4b4-586e-90a3-6cf0f08c4e62"},
                request_headers={"Authorization": "Bearer c4983c3e-9b53-47ae-bda9-382223bd5081"},
            )

            m_urllib.get(
                "http://mock-instance/workflow/8df9b0e6-e4b4-586e-90a3-6cf0f08c4e62/metadata",
                json={
                    "type": "raster",
                    "dataType": "U8",
                    "spatialReference": "EPSG:4326",
                    "bands": [{"name": "band", "measurement": {"type": "unitless"}}],
                },
                request_headers={"Authorization": "Bearer c4983c3e-9b53-47ae-bda9-382223bd5081"},
            )
>>>>>>> 798243b7

            ge.initialize("http://mock-instance")

            workflow_definition = {
                "type": "Raster",
                "operator": {
                    "type": "GdalSource",
                    "params": {"data": {"type": "internal", "datasetId": "36574dc3-560a-4b09-9d22-d5945f2b8093"}},
                },
            }

            workflow = ge.register_workflow(workflow_definition)

        with requests_mock.Mocker() as m_requests, open("tests/responses/ndvi.tiff", "rb") as ndvi_tiff:
            m_requests.get(
                # pylint: disable=line-too-long
                "http://mock-instance/wcs/8df9b0e6-e4b4-586e-90a3-6cf0f08c4e62?service=WCS&request=GetCapabilities&version=1.1.1",
                text="""<?xml version="1.0" encoding="UTF-8"?>
    <wcs:Capabilities version="1.1.1"
            xmlns:wcs="http://www.opengis.net/wcs/1.1.1"
            xmlns:xlink="http://www.w3.org/1999/xlink"
            xmlns:ogc="http://www.opengis.net/ogc"
            xmlns:ows="http://www.opengis.net/ows/1.1"
            xmlns:gml="http://www.opengis.net/gml"
            xmlns:xsi="http://www.w3.org/2001/XMLSchema-instance" xsi:schemaLocation="http://www.opengis.net/wcs/1.1.1 http://localhost:3030/wcs/8df9b0e6-e4b4-586e-90a3-6cf0f08c4e62/schemas/wcs/1.1.1/wcsGetCapabilities.xsd" updateSequence="152">
            <ows:ServiceIdentification>
                <ows:Title>Web Coverage Service</ows:Title>
                <ows:ServiceType>WCS</ows:ServiceType>
                <ows:ServiceTypeVersion>1.1.1</ows:ServiceTypeVersion>
                <ows:Fees>NONE</ows:Fees>
                <ows:AccessConstraints>NONE</ows:AccessConstraints>
            </ows:ServiceIdentification>
            <ows:ServiceProvider>
                <ows:ProviderName>Provider Name</ows:ProviderName>
            </ows:ServiceProvider>
            <ows:OperationsMetadata>
                <ows:Operation name="GetCapabilities">
                    <ows:DCP>
                        <ows:HTTP>
                                <ows:Get xlink:href="http://localhost:3030/wcs/8df9b0e6-e4b4-586e-90a3-6cf0f08c4e62?"/>
                        </ows:HTTP>
                    </ows:DCP>
                </ows:Operation>
                <ows:Operation name="DescribeCoverage">
                    <ows:DCP>
                        <ows:HTTP>
                                <ows:Get xlink:href="http://localhost:3030/wcs/8df9b0e6-e4b4-586e-90a3-6cf0f08c4e62?"/>
                        </ows:HTTP>
                    </ows:DCP>
                </ows:Operation>
                <ows:Operation name="GetCoverage">
                    <ows:DCP>
                        <ows:HTTP>
                                <ows:Get xlink:href="http://localhost:3030/wcs/8df9b0e6-e4b4-586e-90a3-6cf0f08c4e62?"/>
                        </ows:HTTP>
                    </ows:DCP>
                </ows:Operation>
            </ows:OperationsMetadata>
            <wcs:Contents>
                <wcs:CoverageSummary>
                    <ows:Title>Workflow 8df9b0e6-e4b4-586e-90a3-6cf0f08c4e62</ows:Title>
                    <ows:WGS84BoundingBox>
                        <ows:LowerCorner>-180.0 -90.0</ows:LowerCorner>
                        <ows:UpperCorner>180.0 90.0</ows:UpperCorner>
                    </ows:WGS84BoundingBox>
                    <wcs:Identifier>8df9b0e6-e4b4-586e-90a3-6cf0f08c4e62</wcs:Identifier>
                </wcs:CoverageSummary>
            </wcs:Contents>
    </wcs:Capabilities>""",  # noqa: E501
                request_headers={"Authorization": "Bearer c4983c3e-9b53-47ae-bda9-382223bd5081"},
            )

            m_requests.get(
                # pylint: disable=line-too-long
                "http://mock-instance/wcs/8df9b0e6-e4b4-586e-90a3-6cf0f08c4e62?version=1.1.1&request=GetCoverage&service=WCS&identifier=8df9b0e6-e4b4-586e-90a3-6cf0f08c4e62&boundingbox=-90.0,-180.0,90.0,180.0&timesequence=2014-04-01T12%3A00%3A00.000%2B00%3A00&format=image/tiff&store=False&crs=urn:ogc:def:crs:EPSG::4326&resx=-22.5&resy=45.0",
                body=ndvi_tiff,
                request_headers={"Authorization": "Bearer c4983c3e-9b53-47ae-bda9-382223bd5081"},
            )

            time = datetime.strptime("2014-04-01T12:00:00.000Z", ge.DEFAULT_ISO_TIME_FORMAT)

            query = ge.QueryRectangleWithResolution(
                ge.BoundingBox2D(-180.0, -90.0, 180.0, 90.0),
                ge.TimeInterval(time),
                resolution=ge.SpatialResolution(360.0 / 8, 180.0 / 8),
            )

            array = workflow.get_array(query)

            self.assertEqual(array.shape, (8, 8))

            expected = np.array(
                [
                    [255, 255, 21, 11, 255, 255, 255, 255],
                    [255, 100, 30, 255, 156, 94, 106, 37],
                    [255, 64, 255, 255, 255, 31, 207, 255],
                    [255, 255, 255, 255, 89, 255, 255, 255],
                    [255, 255, 243, 255, 186, 255, 255, 255],
                    [255, 255, 115, 255, 139, 255, 255, 255],
                    [255, 255, 255, 255, 255, 255, 255, 255],
                    [255, 255, 255, 255, 255, 255, 255, 255],
                ]
            )

            self.assertTrue(np.array_equal(array, expected))

    def test_error(self):
        with UrllibMocker() as m_urllib:
<<<<<<< HEAD
            m_urllib.post('http://mock-instance/anonymous', json={
                "id": "c4983c3e-9b53-47ae-bda9-382223bd5081",
                "project": None,
                "view": None
            })

            m_urllib.post('http://mock-instance/workflow',
                          json={
                              "id": "8df9b0e6-e4b4-586e-90a3-6cf0f08c4e62"
                          },
                          request_headers={'Authorization': 'Bearer c4983c3e-9b53-47ae-bda9-382223bd5081'})

            m_urllib.get('http://mock-instance/workflow/8df9b0e6-e4b4-586e-90a3-6cf0f08c4e62/metadata',
                         json={
                             "type": "raster",
                             "dataType": "U8",
                             "spatialReference": "EPSG:4326",
                             "bands": [{
                                 "name": "band",
                                 "measurement": {
                                     "type": "unitless"
                                 }
                             }],
                             "spatialGrid": {
                                 "descriptor": "source",
                                 "spatialGrid": {
                                     "geoTransform": {
                                         "originCoordinate": {
                                             "x": 0.0,
                                             "y": 0.0
                                         },
                                         "xPixelSize": 1.0,
                                         "yPixelSize": -1.0
                                     },
                                     "gridBounds": {
                                         "topLeftIdx": {
                                             "xIdx": 0,
                                             "yIdx": 0
                                         },
                                         "bottomRightIdx": {
                                             "xIdx": 10,
                                             "yIdx": 20
                                         }
                                     }
                                 }
                             }
                         },
                         request_headers={'Authorization': 'Bearer c4983c3e-9b53-47ae-bda9-382223bd5081'})
=======
            m_urllib.post(
                "http://mock-instance/anonymous",
                json={"id": "c4983c3e-9b53-47ae-bda9-382223bd5081", "project": None, "view": None},
            )

            m_urllib.post(
                "http://mock-instance/workflow",
                json={"id": "8df9b0e6-e4b4-586e-90a3-6cf0f08c4e62"},
                request_headers={"Authorization": "Bearer c4983c3e-9b53-47ae-bda9-382223bd5081"},
            )

            m_urllib.get(
                "http://mock-instance/workflow/8df9b0e6-e4b4-586e-90a3-6cf0f08c4e62/metadata",
                json={
                    "type": "raster",
                    "dataType": "U8",
                    "spatialReference": "EPSG:4326",
                    "bands": [{"name": "band", "measurement": {"type": "unitless"}}],
                },
                request_headers={"Authorization": "Bearer c4983c3e-9b53-47ae-bda9-382223bd5081"},
            )
>>>>>>> 798243b7

            ge.initialize("http://mock-instance")

            workflow_definition = {
                "type": "Raster",
                "operator": {
                    "type": "GdalSource",
                    "params": {"data": {"type": "internal", "datasetId": "36574dc3-560a-4b09-9d22-d5945f2b8093"}},
                },
            }

            workflow = ge.register_workflow(workflow_definition)

        with requests_mock.Mocker() as m_requests:
            m_requests.get(
                # pylint: disable=line-too-long
                "http://mock-instance/wcs/8df9b0e6-e4b4-586e-90a3-6cf0f08c4e62?service=WCS&request=GetCapabilities&version=1.1.1",
                text="""<?xml version="1.0" encoding="UTF-8"?>
    <wcs:Capabilities version="1.1.1"
            xmlns:wcs="http://www.opengis.net/wcs/1.1.1"
            xmlns:xlink="http://www.w3.org/1999/xlink"
            xmlns:ogc="http://www.opengis.net/ogc"
            xmlns:ows="http://www.opengis.net/ows/1.1"
            xmlns:gml="http://www.opengis.net/gml"
            xmlns:xsi="http://www.w3.org/2001/XMLSchema-instance" xsi:schemaLocation="http://www.opengis.net/wcs/1.1.1 http://localhost:3030/wcs/8df9b0e6-e4b4-586e-90a3-6cf0f08c4e62/schemas/wcs/1.1.1/wcsGetCapabilities.xsd" updateSequence="152">
            <ows:ServiceIdentification>
                <ows:Title>Web Coverage Service</ows:Title>
                <ows:ServiceType>WCS</ows:ServiceType>
                <ows:ServiceTypeVersion>1.1.1</ows:ServiceTypeVersion>
                <ows:Fees>NONE</ows:Fees>
                <ows:AccessConstraints>NONE</ows:AccessConstraints>
            </ows:ServiceIdentification>
            <ows:ServiceProvider>
                <ows:ProviderName>Provider Name</ows:ProviderName>
            </ows:ServiceProvider>
            <ows:OperationsMetadata>
                <ows:Operation name="GetCapabilities">
                    <ows:DCP>
                        <ows:HTTP>
                                <ows:Get xlink:href="http://localhost:3030/wcs/8df9b0e6-e4b4-586e-90a3-6cf0f08c4e62?"/>
                        </ows:HTTP>
                    </ows:DCP>
                </ows:Operation>
                <ows:Operation name="DescribeCoverage">
                    <ows:DCP>
                        <ows:HTTP>
                                <ows:Get xlink:href="http://localhost:3030/wcs/8df9b0e6-e4b4-586e-90a3-6cf0f08c4e62?"/>
                        </ows:HTTP>
                    </ows:DCP>
                </ows:Operation>
                <ows:Operation name="GetCoverage">
                    <ows:DCP>
                        <ows:HTTP>
                                <ows:Get xlink:href="http://localhost:3030/wcs/8df9b0e6-e4b4-586e-90a3-6cf0f08c4e62?"/>
                        </ows:HTTP>
                    </ows:DCP>
                </ows:Operation>
            </ows:OperationsMetadata>
            <wcs:Contents>
                <wcs:CoverageSummary>
                    <ows:Title>Workflow 8df9b0e6-e4b4-586e-90a3-6cf0f08c4e62</ows:Title>
                    <ows:WGS84BoundingBox>
                        <ows:LowerCorner>-180.0 -90.0</ows:LowerCorner>
                        <ows:UpperCorner>180.0 90.0</ows:UpperCorner>
                    </ows:WGS84BoundingBox>
                    <wcs:Identifier>8df9b0e6-e4b4-586e-90a3-6cf0f08c4e62</wcs:Identifier>
                </wcs:CoverageSummary>
            </wcs:Contents>
    </wcs:Capabilities>""",  # noqa: E501
                request_headers={"Authorization": "Bearer c4983c3e-9b53-47ae-bda9-382223bd5081"},
            )

            m_requests.get(
                # pylint: disable=line-too-long
                "http://mock-instance/wcs/8df9b0e6-e4b4-586e-90a3-6cf0f08c4e62?version=1.1.1&request=GetCoverage&service=WCS&identifier=8df9b0e6-e4b4-586e-90a3-6cf0f08c4e62&boundingbox=-90.0,-180.0,90.0,180.0&timesequence=2014-04-01T12%3A00%3A00.000%2B00%3A00&format=image/tiff&store=False&crs=urn:ogc:def:crs:EPSG::4326&resx=-22.5&resy=45.0",
                json={
                    "error": "Operator",
                    "message": "Operator: Could not open gdal dataset for file path "
                    '"test_data/raster/modis_ndvi/MOD13A2_M_NDVI_2004-04-01.TIFF"',
                },
                status_code=400,
                request_headers={"Authorization": "Bearer c4983c3e-9b53-47ae-bda9-382223bd5081"},
            )

            time = datetime.strptime("2014-04-01T12:00:00.000Z", ge.DEFAULT_ISO_TIME_FORMAT)

            query = ge.QueryRectangleWithResolution(
                ge.BoundingBox2D(-180.0, -90.0, 180.0, 90.0),
                ge.TimeInterval(time, time),
                resolution=ge.SpatialResolution(360.0 / 8, 180.0 / 8),
            )

            with self.assertRaises(owslib.util.ServiceException) as ctx:
                workflow.get_array(query)

            self.assertEqual(
                str(ctx.exception),
                '{"error": "Operator", "message": "Operator: Could not open gdal dataset for file path '
                '\\"test_data/raster/modis_ndvi/MOD13A2_M_NDVI_2004-04-01.TIFF\\""}',
            )

    def test_ndvi_xarray(self):
        with UrllibMocker() as m_urllib:
<<<<<<< HEAD
            m_urllib.post('http://mock-instance/anonymous', json={
                "id": "c4983c3e-9b53-47ae-bda9-382223bd5081",
                "project": None,
                "view": None
            })

            m_urllib.post('http://mock-instance/workflow',
                          json={
                              "id": "8df9b0e6-e4b4-586e-90a3-6cf0f08c4e62"
                          },
                          request_headers={'Authorization': 'Bearer c4983c3e-9b53-47ae-bda9-382223bd5081'})

            m_urllib.get('http://mock-instance/workflow/8df9b0e6-e4b4-586e-90a3-6cf0f08c4e62/metadata',
                         json={
                             "type": "raster",
                             "dataType": "U8",
                             "spatialReference": "EPSG:4326",
                             "bands": [{
                                 "name": "band",
                                 "measurement": {
                                     "type": "unitless"
                                 }
                             }],
                             "spatialGrid": {
                                 "descriptor": "source",
                                 "spatialGrid": {
                                     "geoTransform": {
                                         "originCoordinate": {
                                             "x": 0.0,
                                             "y": 0.0
                                         },
                                         "xPixelSize": 1.0,
                                         "yPixelSize": -1.0
                                     },
                                     "gridBounds": {
                                         "topLeftIdx": {
                                             "xIdx": 0,
                                             "yIdx": 0
                                         },
                                         "bottomRightIdx": {
                                             "xIdx": 10,
                                             "yIdx": 20
                                         }
                                     }
                                 }
                             }
                         },
                         request_headers={'Authorization': 'Bearer c4983c3e-9b53-47ae-bda9-382223bd5081'})
=======
            m_urllib.post(
                "http://mock-instance/anonymous",
                json={"id": "c4983c3e-9b53-47ae-bda9-382223bd5081", "project": None, "view": None},
            )

            m_urllib.post(
                "http://mock-instance/workflow",
                json={"id": "8df9b0e6-e4b4-586e-90a3-6cf0f08c4e62"},
                request_headers={"Authorization": "Bearer c4983c3e-9b53-47ae-bda9-382223bd5081"},
            )

            m_urllib.get(
                "http://mock-instance/workflow/8df9b0e6-e4b4-586e-90a3-6cf0f08c4e62/metadata",
                json={
                    "type": "raster",
                    "dataType": "U8",
                    "spatialReference": "EPSG:4326",
                    "bands": [{"name": "band", "measurement": {"type": "unitless"}}],
                },
                request_headers={"Authorization": "Bearer c4983c3e-9b53-47ae-bda9-382223bd5081"},
            )
>>>>>>> 798243b7

            ge.initialize("http://mock-instance")

            workflow_definition = {
                "type": "Raster",
                "operator": {
                    "type": "GdalSource",
                    "params": {"data": {"type": "internal", "datasetId": "36574dc3-560a-4b09-9d22-d5945f2b8093"}},
                },
            }

            workflow = ge.register_workflow(workflow_definition)

        with requests_mock.Mocker() as m_requests, open("tests/responses/ndvi.tiff", "rb") as ndvi_tiff:
            m_requests.get(
                # pylint: disable=line-too-long
                "http://mock-instance/wcs/8df9b0e6-e4b4-586e-90a3-6cf0f08c4e62?version=1.1.1&request=GetCoverage&service=WCS&identifier=8df9b0e6-e4b4-586e-90a3-6cf0f08c4e62&boundingbox=-90.0,-180.0,90.0,180.0&timesequence=2014-04-01T12%3A00%3A00.000%2B00%3A00&format=image/tiff&store=False&crs=urn:ogc:def:crs:EPSG::4326&resx=-22.5&resy=45.0",
                body=ndvi_tiff,
                request_headers={"Authorization": "Bearer c4983c3e-9b53-47ae-bda9-382223bd5081"},
            )

            m_requests.get(
                # pylint: disable=line-too-long
                "http://mock-instance/wcs/8df9b0e6-e4b4-586e-90a3-6cf0f08c4e62?service=WCS&request=GetCapabilities&version=1.1.1",
                text="""<?xml version="1.0" encoding="UTF-8"?>
    <wcs:Capabilities version="1.1.1"
            xmlns:wcs="http://www.opengis.net/wcs/1.1.1"
            xmlns:xlink="http://www.w3.org/1999/xlink"
            xmlns:ogc="http://www.opengis.net/ogc"
            xmlns:ows="http://www.opengis.net/ows/1.1"
            xmlns:gml="http://www.opengis.net/gml"
            xmlns:xsi="http://www.w3.org/2001/XMLSchema-instance" xsi:schemaLocation="http://www.opengis.net/wcs/1.1.1 http://localhost:3030/wcs/8df9b0e6-e4b4-586e-90a3-6cf0f08c4e62/schemas/wcs/1.1.1/wcsGetCapabilities.xsd" updateSequence="152">
            <ows:ServiceIdentification>
                <ows:Title>Web Coverage Service</ows:Title>
                <ows:ServiceType>WCS</ows:ServiceType>
                <ows:ServiceTypeVersion>1.1.1</ows:ServiceTypeVersion>
                <ows:Fees>NONE</ows:Fees>
                <ows:AccessConstraints>NONE</ows:AccessConstraints>
            </ows:ServiceIdentification>
            <ows:ServiceProvider>
                <ows:ProviderName>Provider Name</ows:ProviderName>
            </ows:ServiceProvider>
            <ows:OperationsMetadata>
                <ows:Operation name="GetCapabilities">
                    <ows:DCP>
                        <ows:HTTP>
                                <ows:Get xlink:href="http://localhost:3030/wcs/8df9b0e6-e4b4-586e-90a3-6cf0f08c4e62?"/>
                        </ows:HTTP>
                    </ows:DCP>
                </ows:Operation>
                <ows:Operation name="DescribeCoverage">
                    <ows:DCP>
                        <ows:HTTP>
                                <ows:Get xlink:href="http://localhost:3030/wcs/8df9b0e6-e4b4-586e-90a3-6cf0f08c4e62?"/>
                        </ows:HTTP>
                    </ows:DCP>
                </ows:Operation>
                <ows:Operation name="GetCoverage">
                    <ows:DCP>
                        <ows:HTTP>
                                <ows:Get xlink:href="http://localhost:3030/wcs/8df9b0e6-e4b4-586e-90a3-6cf0f08c4e62?"/>
                        </ows:HTTP>
                    </ows:DCP>
                </ows:Operation>
            </ows:OperationsMetadata>
            <wcs:Contents>
                <wcs:CoverageSummary>
                    <ows:Title>Workflow 8df9b0e6-e4b4-586e-90a3-6cf0f08c4e62</ows:Title>
                    <ows:WGS84BoundingBox>
                        <ows:LowerCorner>-180.0 -90.0</ows:LowerCorner>
                        <ows:UpperCorner>180.0 90.0</ows:UpperCorner>
                    </ows:WGS84BoundingBox>
                    <wcs:Identifier>8df9b0e6-e4b4-586e-90a3-6cf0f08c4e62</wcs:Identifier>
                </wcs:CoverageSummary>
            </wcs:Contents>
    </wcs:Capabilities>""",  # noqa: E501
                request_headers={"Authorization": "Bearer c4983c3e-9b53-47ae-bda9-382223bd5081"},
            )

            time = datetime.strptime("2014-04-01T12:00:00.000Z", ge.DEFAULT_ISO_TIME_FORMAT)

            query = ge.QueryRectangleWithResolution(
                ge.BoundingBox2D(-180.0, -90.0, 180.0, 90.0),
                ge.TimeInterval(time),
                resolution=ge.SpatialResolution(360.0 / 8, 180.0 / 8),
            )

            array = workflow.get_xarray(query)

            self.assertEqual(array.shape, (1, 8, 8))

            expected = xr.DataArray(
                np.array(
                    [
                        [
                            [255, 255, 21, 11, 255, 255, 255, 255],
                            [255, 100, 30, 255, 156, 94, 106, 37],
                            [255, 64, 255, 255, 255, 31, 207, 255],
                            [255, 255, 255, 255, 89, 255, 255, 255],
                            [255, 255, 243, 255, 186, 255, 255, 255],
                            [255, 255, 115, 255, 139, 255, 255, 255],
                            [255, 255, 255, 255, 255, 255, 255, 255],
                            [255, 255, 255, 255, 255, 255, 255, 255],
                        ]
                    ],
                    dtype=np.uint8,
                ),
                coords={
                    "band": [1],
                    "x": [-157.5, -112.5, -67.5, -22.5, 22.5, 67.5, 112.5, 157.5],
                    "y": [78.75, 56.25, 33.75, 11.25, -11.25, -33.75, -56.25, -78.75],
                    "spatial_ref": 0,
                },
                dims=["band", "y", "x"],
                attrs={
                    # 'AREA_OR_POINT': 'Area', # TODO: not included in min_version
                    # 'transform': TODO: could be "(45.0, 0.0, -180.0, 0.0, -22.5, 90.0, 0.0, 0.0, 1.0)" or "Affine ..."
                    # 'crs': " TODO: could be "CRS.from_wkt(..." or "CRS.from_epsg(..."
                    "res": (45.0, -22.5),
                    "scale_factor": 1.0,
                    "_FillValue": 0.0,
                    "add_offset": 0.0,
                },
            )

            # test actual array data
            self.assertTrue(np.array_equal(array.data, expected.data), msg=f"{array.data} \n!=\n {expected.data}")

            # test dims
            self.assertEqual(array.dims, expected.dims, msg=f"{array.dims} \n!=\n {expected.dims}")

            # test coords
            self.assertTrue(
                np.array_equal(array.coords, expected.coords), msg=f"{array.coords} \n!=\n {expected.coords}"
            )

            # test attributes
            # Since OWSLib produces different outputs depending on its version, we don't test equality on attributes.
            # Instead, we only check the expected attributes (the ones we need) and ignore the rest.
            # Problematic attributes are:
            #   "AREA_OR_POINT":    This is not available with OWSLib min_version.
            #   "transform":        This used to be a tuple but in newer versions it is an instance of "Affine".
            #   "crs":              OWS "CRS.from_wkt(..." or "CRS.from_epsg(..." depending on the OWSLib version.
            self.assertEqual(array.attrs, array.attrs | expected.attrs, msg=f"{array.attrs} \n!=\n {expected.attrs}")


if __name__ == "__main__":
    unittest.main()<|MERGE_RESOLUTION|>--- conflicted
+++ resolved
@@ -1,4 +1,4 @@
-"""Tests for WCS calls"""
+'''Tests for WCS calls'''
 
 import unittest
 from datetime import datetime
@@ -14,14 +14,13 @@
 
 
 class WcsTests(unittest.TestCase):
-    """WCS test runner"""
+    '''WCS test runner'''
 
     def setUp(self) -> None:
         ge.reset(False)
 
     def test_ndvi(self):
         with UrllibMocker() as m_urllib:
-<<<<<<< HEAD
             m_urllib.post('http://mock-instance/anonymous', json={
                 "id": "c4983c3e-9b53-47ae-bda9-382223bd5081",
                 "project": None,
@@ -70,29 +69,6 @@
                              }
                          },
                          request_headers={'Authorization': 'Bearer c4983c3e-9b53-47ae-bda9-382223bd5081'})
-=======
-            m_urllib.post(
-                "http://mock-instance/anonymous",
-                json={"id": "c4983c3e-9b53-47ae-bda9-382223bd5081", "project": None, "view": None},
-            )
-
-            m_urllib.post(
-                "http://mock-instance/workflow",
-                json={"id": "8df9b0e6-e4b4-586e-90a3-6cf0f08c4e62"},
-                request_headers={"Authorization": "Bearer c4983c3e-9b53-47ae-bda9-382223bd5081"},
-            )
-
-            m_urllib.get(
-                "http://mock-instance/workflow/8df9b0e6-e4b4-586e-90a3-6cf0f08c4e62/metadata",
-                json={
-                    "type": "raster",
-                    "dataType": "U8",
-                    "spatialReference": "EPSG:4326",
-                    "bands": [{"name": "band", "measurement": {"type": "unitless"}}],
-                },
-                request_headers={"Authorization": "Bearer c4983c3e-9b53-47ae-bda9-382223bd5081"},
-            )
->>>>>>> 798243b7
 
             ge.initialize("http://mock-instance")
 
@@ -100,8 +76,13 @@
                 "type": "Raster",
                 "operator": {
                     "type": "GdalSource",
-                    "params": {"data": {"type": "internal", "datasetId": "36574dc3-560a-4b09-9d22-d5945f2b8093"}},
-                },
+                    "params": {
+                        "data": {
+                            "type": "internal",
+                            "datasetId": "36574dc3-560a-4b09-9d22-d5945f2b8093"
+                        }
+                    }
+                }
             }
 
             workflow = ge.register_workflow(workflow_definition)
@@ -109,8 +90,8 @@
         with requests_mock.Mocker() as m_requests, open("tests/responses/ndvi.tiff", "rb") as ndvi_tiff:
             m_requests.get(
                 # pylint: disable=line-too-long
-                "http://mock-instance/wcs/8df9b0e6-e4b4-586e-90a3-6cf0f08c4e62?service=WCS&request=GetCapabilities&version=1.1.1",
-                text="""<?xml version="1.0" encoding="UTF-8"?>
+                'http://mock-instance/wcs/8df9b0e6-e4b4-586e-90a3-6cf0f08c4e62?service=WCS&request=GetCapabilities&version=1.1.1',
+                text='''<?xml version="1.0" encoding="UTF-8"?>
     <wcs:Capabilities version="1.1.1"
             xmlns:wcs="http://www.opengis.net/wcs/1.1.1"
             xmlns:xlink="http://www.w3.org/1999/xlink"
@@ -161,47 +142,44 @@
                     <wcs:Identifier>8df9b0e6-e4b4-586e-90a3-6cf0f08c4e62</wcs:Identifier>
                 </wcs:CoverageSummary>
             </wcs:Contents>
-    </wcs:Capabilities>""",  # noqa: E501
-                request_headers={"Authorization": "Bearer c4983c3e-9b53-47ae-bda9-382223bd5081"},
+    </wcs:Capabilities>''',
+                request_headers={'Authorization': 'Bearer c4983c3e-9b53-47ae-bda9-382223bd5081'},
             )
 
             m_requests.get(
                 # pylint: disable=line-too-long
-                "http://mock-instance/wcs/8df9b0e6-e4b4-586e-90a3-6cf0f08c4e62?version=1.1.1&request=GetCoverage&service=WCS&identifier=8df9b0e6-e4b4-586e-90a3-6cf0f08c4e62&boundingbox=-90.0,-180.0,90.0,180.0&timesequence=2014-04-01T12%3A00%3A00.000%2B00%3A00&format=image/tiff&store=False&crs=urn:ogc:def:crs:EPSG::4326&resx=-22.5&resy=45.0",
+                'http://mock-instance/wcs/8df9b0e6-e4b4-586e-90a3-6cf0f08c4e62?version=1.1.1&request=GetCoverage&service=WCS&identifier=8df9b0e6-e4b4-586e-90a3-6cf0f08c4e62&boundingbox=-90.0,-180.0,90.0,180.0&timesequence=2014-04-01T12%3A00%3A00.000%2B00%3A00&format=image/tiff&store=False&crs=urn:ogc:def:crs:EPSG::4326&resx=-22.5&resy=45.0',
                 body=ndvi_tiff,
-                request_headers={"Authorization": "Bearer c4983c3e-9b53-47ae-bda9-382223bd5081"},
-            )
-
-            time = datetime.strptime("2014-04-01T12:00:00.000Z", ge.DEFAULT_ISO_TIME_FORMAT)
+                request_headers={'Authorization': 'Bearer c4983c3e-9b53-47ae-bda9-382223bd5081'},
+            )
+
+            time = datetime.strptime(
+                '2014-04-01T12:00:00.000Z', ge.DEFAULT_ISO_TIME_FORMAT)
 
             query = ge.QueryRectangleWithResolution(
                 ge.BoundingBox2D(-180.0, -90.0, 180.0, 90.0),
                 ge.TimeInterval(time),
-                resolution=ge.SpatialResolution(360.0 / 8, 180.0 / 8),
+                resolution=ge.SpatialResolution(360. / 8, 180. / 8),
             )
 
             array = workflow.get_array(query)
 
             self.assertEqual(array.shape, (8, 8))
 
-            expected = np.array(
-                [
-                    [255, 255, 21, 11, 255, 255, 255, 255],
-                    [255, 100, 30, 255, 156, 94, 106, 37],
-                    [255, 64, 255, 255, 255, 31, 207, 255],
-                    [255, 255, 255, 255, 89, 255, 255, 255],
-                    [255, 255, 243, 255, 186, 255, 255, 255],
-                    [255, 255, 115, 255, 139, 255, 255, 255],
-                    [255, 255, 255, 255, 255, 255, 255, 255],
-                    [255, 255, 255, 255, 255, 255, 255, 255],
-                ]
-            )
+            expected = np.array([
+                [255, 255, 21, 11, 255, 255, 255, 255],
+                [255, 100, 30, 255, 156, 94, 106, 37],
+                [255, 64, 255, 255, 255, 31, 207, 255],
+                [255, 255, 255, 255, 89, 255, 255, 255],
+                [255, 255, 243, 255, 186, 255, 255, 255],
+                [255, 255, 115, 255, 139, 255, 255, 255],
+                [255, 255, 255, 255, 255, 255, 255, 255],
+                [255, 255, 255, 255, 255, 255, 255, 255]])
 
             self.assertTrue(np.array_equal(array, expected))
 
     def test_error(self):
         with UrllibMocker() as m_urllib:
-<<<<<<< HEAD
             m_urllib.post('http://mock-instance/anonymous', json={
                 "id": "c4983c3e-9b53-47ae-bda9-382223bd5081",
                 "project": None,
@@ -250,29 +228,6 @@
                              }
                          },
                          request_headers={'Authorization': 'Bearer c4983c3e-9b53-47ae-bda9-382223bd5081'})
-=======
-            m_urllib.post(
-                "http://mock-instance/anonymous",
-                json={"id": "c4983c3e-9b53-47ae-bda9-382223bd5081", "project": None, "view": None},
-            )
-
-            m_urllib.post(
-                "http://mock-instance/workflow",
-                json={"id": "8df9b0e6-e4b4-586e-90a3-6cf0f08c4e62"},
-                request_headers={"Authorization": "Bearer c4983c3e-9b53-47ae-bda9-382223bd5081"},
-            )
-
-            m_urllib.get(
-                "http://mock-instance/workflow/8df9b0e6-e4b4-586e-90a3-6cf0f08c4e62/metadata",
-                json={
-                    "type": "raster",
-                    "dataType": "U8",
-                    "spatialReference": "EPSG:4326",
-                    "bands": [{"name": "band", "measurement": {"type": "unitless"}}],
-                },
-                request_headers={"Authorization": "Bearer c4983c3e-9b53-47ae-bda9-382223bd5081"},
-            )
->>>>>>> 798243b7
 
             ge.initialize("http://mock-instance")
 
@@ -280,8 +235,13 @@
                 "type": "Raster",
                 "operator": {
                     "type": "GdalSource",
-                    "params": {"data": {"type": "internal", "datasetId": "36574dc3-560a-4b09-9d22-d5945f2b8093"}},
-                },
+                    "params": {
+                        "data": {
+                            "type": "internal",
+                            "datasetId": "36574dc3-560a-4b09-9d22-d5945f2b8093"
+                        }
+                    }
+                }
             }
 
             workflow = ge.register_workflow(workflow_definition)
@@ -289,8 +249,8 @@
         with requests_mock.Mocker() as m_requests:
             m_requests.get(
                 # pylint: disable=line-too-long
-                "http://mock-instance/wcs/8df9b0e6-e4b4-586e-90a3-6cf0f08c4e62?service=WCS&request=GetCapabilities&version=1.1.1",
-                text="""<?xml version="1.0" encoding="UTF-8"?>
+                'http://mock-instance/wcs/8df9b0e6-e4b4-586e-90a3-6cf0f08c4e62?service=WCS&request=GetCapabilities&version=1.1.1',
+                text='''<?xml version="1.0" encoding="UTF-8"?>
     <wcs:Capabilities version="1.1.1"
             xmlns:wcs="http://www.opengis.net/wcs/1.1.1"
             xmlns:xlink="http://www.w3.org/1999/xlink"
@@ -341,42 +301,40 @@
                     <wcs:Identifier>8df9b0e6-e4b4-586e-90a3-6cf0f08c4e62</wcs:Identifier>
                 </wcs:CoverageSummary>
             </wcs:Contents>
-    </wcs:Capabilities>""",  # noqa: E501
-                request_headers={"Authorization": "Bearer c4983c3e-9b53-47ae-bda9-382223bd5081"},
+    </wcs:Capabilities>''',
+                request_headers={'Authorization': 'Bearer c4983c3e-9b53-47ae-bda9-382223bd5081'},
             )
 
             m_requests.get(
                 # pylint: disable=line-too-long
-                "http://mock-instance/wcs/8df9b0e6-e4b4-586e-90a3-6cf0f08c4e62?version=1.1.1&request=GetCoverage&service=WCS&identifier=8df9b0e6-e4b4-586e-90a3-6cf0f08c4e62&boundingbox=-90.0,-180.0,90.0,180.0&timesequence=2014-04-01T12%3A00%3A00.000%2B00%3A00&format=image/tiff&store=False&crs=urn:ogc:def:crs:EPSG::4326&resx=-22.5&resy=45.0",
+                'http://mock-instance/wcs/8df9b0e6-e4b4-586e-90a3-6cf0f08c4e62?version=1.1.1&request=GetCoverage&service=WCS&identifier=8df9b0e6-e4b4-586e-90a3-6cf0f08c4e62&boundingbox=-90.0,-180.0,90.0,180.0&timesequence=2014-04-01T12%3A00%3A00.000%2B00%3A00&format=image/tiff&store=False&crs=urn:ogc:def:crs:EPSG::4326&resx=-22.5&resy=45.0',
                 json={
                     "error": "Operator",
-                    "message": "Operator: Could not open gdal dataset for file path "
-                    '"test_data/raster/modis_ndvi/MOD13A2_M_NDVI_2004-04-01.TIFF"',
+                    "message": 'Operator: Could not open gdal dataset for file path '
+                    '"test_data/raster/modis_ndvi/MOD13A2_M_NDVI_2004-04-01.TIFF"'
                 },
                 status_code=400,
-                request_headers={"Authorization": "Bearer c4983c3e-9b53-47ae-bda9-382223bd5081"},
-            )
-
-            time = datetime.strptime("2014-04-01T12:00:00.000Z", ge.DEFAULT_ISO_TIME_FORMAT)
+                request_headers={'Authorization': 'Bearer c4983c3e-9b53-47ae-bda9-382223bd5081'},
+            )
+
+            time = datetime.strptime(
+                '2014-04-01T12:00:00.000Z', ge.DEFAULT_ISO_TIME_FORMAT)
 
             query = ge.QueryRectangleWithResolution(
                 ge.BoundingBox2D(-180.0, -90.0, 180.0, 90.0),
                 ge.TimeInterval(time, time),
-                resolution=ge.SpatialResolution(360.0 / 8, 180.0 / 8),
+                resolution=ge.SpatialResolution(360. / 8, 180. / 8),
             )
 
             with self.assertRaises(owslib.util.ServiceException) as ctx:
                 workflow.get_array(query)
 
-            self.assertEqual(
-                str(ctx.exception),
-                '{"error": "Operator", "message": "Operator: Could not open gdal dataset for file path '
-                '\\"test_data/raster/modis_ndvi/MOD13A2_M_NDVI_2004-04-01.TIFF\\""}',
-            )
+            self.assertEqual(str(ctx.exception),
+                             '{"error": "Operator", "message": "Operator: Could not open gdal dataset for file path '
+                             '\\"test_data/raster/modis_ndvi/MOD13A2_M_NDVI_2004-04-01.TIFF\\""}')
 
     def test_ndvi_xarray(self):
         with UrllibMocker() as m_urllib:
-<<<<<<< HEAD
             m_urllib.post('http://mock-instance/anonymous', json={
                 "id": "c4983c3e-9b53-47ae-bda9-382223bd5081",
                 "project": None,
@@ -425,29 +383,6 @@
                              }
                          },
                          request_headers={'Authorization': 'Bearer c4983c3e-9b53-47ae-bda9-382223bd5081'})
-=======
-            m_urllib.post(
-                "http://mock-instance/anonymous",
-                json={"id": "c4983c3e-9b53-47ae-bda9-382223bd5081", "project": None, "view": None},
-            )
-
-            m_urllib.post(
-                "http://mock-instance/workflow",
-                json={"id": "8df9b0e6-e4b4-586e-90a3-6cf0f08c4e62"},
-                request_headers={"Authorization": "Bearer c4983c3e-9b53-47ae-bda9-382223bd5081"},
-            )
-
-            m_urllib.get(
-                "http://mock-instance/workflow/8df9b0e6-e4b4-586e-90a3-6cf0f08c4e62/metadata",
-                json={
-                    "type": "raster",
-                    "dataType": "U8",
-                    "spatialReference": "EPSG:4326",
-                    "bands": [{"name": "band", "measurement": {"type": "unitless"}}],
-                },
-                request_headers={"Authorization": "Bearer c4983c3e-9b53-47ae-bda9-382223bd5081"},
-            )
->>>>>>> 798243b7
 
             ge.initialize("http://mock-instance")
 
@@ -455,8 +390,13 @@
                 "type": "Raster",
                 "operator": {
                     "type": "GdalSource",
-                    "params": {"data": {"type": "internal", "datasetId": "36574dc3-560a-4b09-9d22-d5945f2b8093"}},
-                },
+                    "params": {
+                        "data": {
+                            "type": "internal",
+                            "datasetId": "36574dc3-560a-4b09-9d22-d5945f2b8093"
+                        }
+                    }
+                }
             }
 
             workflow = ge.register_workflow(workflow_definition)
@@ -464,15 +404,15 @@
         with requests_mock.Mocker() as m_requests, open("tests/responses/ndvi.tiff", "rb") as ndvi_tiff:
             m_requests.get(
                 # pylint: disable=line-too-long
-                "http://mock-instance/wcs/8df9b0e6-e4b4-586e-90a3-6cf0f08c4e62?version=1.1.1&request=GetCoverage&service=WCS&identifier=8df9b0e6-e4b4-586e-90a3-6cf0f08c4e62&boundingbox=-90.0,-180.0,90.0,180.0&timesequence=2014-04-01T12%3A00%3A00.000%2B00%3A00&format=image/tiff&store=False&crs=urn:ogc:def:crs:EPSG::4326&resx=-22.5&resy=45.0",
+                'http://mock-instance/wcs/8df9b0e6-e4b4-586e-90a3-6cf0f08c4e62?version=1.1.1&request=GetCoverage&service=WCS&identifier=8df9b0e6-e4b4-586e-90a3-6cf0f08c4e62&boundingbox=-90.0,-180.0,90.0,180.0&timesequence=2014-04-01T12%3A00%3A00.000%2B00%3A00&format=image/tiff&store=False&crs=urn:ogc:def:crs:EPSG::4326&resx=-22.5&resy=45.0',
                 body=ndvi_tiff,
-                request_headers={"Authorization": "Bearer c4983c3e-9b53-47ae-bda9-382223bd5081"},
+                request_headers={'Authorization': 'Bearer c4983c3e-9b53-47ae-bda9-382223bd5081'},
             )
 
             m_requests.get(
                 # pylint: disable=line-too-long
-                "http://mock-instance/wcs/8df9b0e6-e4b4-586e-90a3-6cf0f08c4e62?service=WCS&request=GetCapabilities&version=1.1.1",
-                text="""<?xml version="1.0" encoding="UTF-8"?>
+                'http://mock-instance/wcs/8df9b0e6-e4b4-586e-90a3-6cf0f08c4e62?service=WCS&request=GetCapabilities&version=1.1.1',
+                text='''<?xml version="1.0" encoding="UTF-8"?>
     <wcs:Capabilities version="1.1.1"
             xmlns:wcs="http://www.opengis.net/wcs/1.1.1"
             xmlns:xlink="http://www.w3.org/1999/xlink"
@@ -523,16 +463,17 @@
                     <wcs:Identifier>8df9b0e6-e4b4-586e-90a3-6cf0f08c4e62</wcs:Identifier>
                 </wcs:CoverageSummary>
             </wcs:Contents>
-    </wcs:Capabilities>""",  # noqa: E501
-                request_headers={"Authorization": "Bearer c4983c3e-9b53-47ae-bda9-382223bd5081"},
-            )
-
-            time = datetime.strptime("2014-04-01T12:00:00.000Z", ge.DEFAULT_ISO_TIME_FORMAT)
+    </wcs:Capabilities>''',
+                request_headers={'Authorization': 'Bearer c4983c3e-9b53-47ae-bda9-382223bd5081'},
+            )
+
+            time = datetime.strptime(
+                '2014-04-01T12:00:00.000Z', ge.DEFAULT_ISO_TIME_FORMAT)
 
             query = ge.QueryRectangleWithResolution(
                 ge.BoundingBox2D(-180.0, -90.0, 180.0, 90.0),
                 ge.TimeInterval(time),
-                resolution=ge.SpatialResolution(360.0 / 8, 180.0 / 8),
+                resolution=ge.SpatialResolution(360. / 8, 180. / 8),
             )
 
             array = workflow.get_xarray(query)
@@ -540,49 +481,46 @@
             self.assertEqual(array.shape, (1, 8, 8))
 
             expected = xr.DataArray(
-                np.array(
-                    [
-                        [
-                            [255, 255, 21, 11, 255, 255, 255, 255],
-                            [255, 100, 30, 255, 156, 94, 106, 37],
-                            [255, 64, 255, 255, 255, 31, 207, 255],
-                            [255, 255, 255, 255, 89, 255, 255, 255],
-                            [255, 255, 243, 255, 186, 255, 255, 255],
-                            [255, 255, 115, 255, 139, 255, 255, 255],
-                            [255, 255, 255, 255, 255, 255, 255, 255],
-                            [255, 255, 255, 255, 255, 255, 255, 255],
-                        ]
-                    ],
-                    dtype=np.uint8,
-                ),
+                np.array([[
+                    [255, 255, 21, 11, 255, 255, 255, 255],
+                    [255, 100, 30, 255, 156, 94, 106, 37],
+                    [255, 64, 255, 255, 255, 31, 207, 255],
+                    [255, 255, 255, 255, 89, 255, 255, 255],
+                    [255, 255, 243, 255, 186, 255, 255, 255],
+                    [255, 255, 115, 255, 139, 255, 255, 255],
+                    [255, 255, 255, 255, 255, 255, 255, 255],
+                    [255, 255, 255, 255, 255, 255, 255, 255]
+                ]], dtype=np.uint8),
                 coords={
-                    "band": [1],
-                    "x": [-157.5, -112.5, -67.5, -22.5, 22.5, 67.5, 112.5, 157.5],
-                    "y": [78.75, 56.25, 33.75, 11.25, -11.25, -33.75, -56.25, -78.75],
-                    "spatial_ref": 0,
+                    'band': [1],
+                    'x': [-157.5, -112.5, -67.5, -22.5, 22.5, 67.5, 112.5, 157.5],
+                    'y': [78.75, 56.25, 33.75, 11.25, -11.25, -33.75, -56.25, -78.75],
+                    'spatial_ref': 0,
                 },
                 dims=["band", "y", "x"],
                 attrs={
                     # 'AREA_OR_POINT': 'Area', # TODO: not included in min_version
                     # 'transform': TODO: could be "(45.0, 0.0, -180.0, 0.0, -22.5, 90.0, 0.0, 0.0, 1.0)" or "Affine ..."
                     # 'crs': " TODO: could be "CRS.from_wkt(..." or "CRS.from_epsg(..."
-                    "res": (45.0, -22.5),
-                    "scale_factor": 1.0,
-                    "_FillValue": 0.0,
-                    "add_offset": 0.0,
+                    'res': (45.0, -22.5),
+                    'scale_factor': 1.0,
+                    '_FillValue': 0.0,
+                    'add_offset': 0.0,
                 },
             )
 
             # test actual array data
-            self.assertTrue(np.array_equal(array.data, expected.data), msg=f"{array.data} \n!=\n {expected.data}")
+            self.assertTrue(np.array_equal(array.data, expected.data), msg=f'{array.data} \n!=\n {expected.data}')
 
             # test dims
-            self.assertEqual(array.dims, expected.dims, msg=f"{array.dims} \n!=\n {expected.dims}")
+            self.assertEqual(array.dims, expected.dims, msg=f'{array.dims} \n!=\n {expected.dims}')
 
             # test coords
             self.assertTrue(
-                np.array_equal(array.coords, expected.coords), msg=f"{array.coords} \n!=\n {expected.coords}"
-            )
+                np.array_equal(
+                    array.coords,
+                    expected.coords),
+                msg=f'{array.coords} \n!=\n {expected.coords}')
 
             # test attributes
             # Since OWSLib produces different outputs depending on its version, we don't test equality on attributes.
@@ -591,8 +529,10 @@
             #   "AREA_OR_POINT":    This is not available with OWSLib min_version.
             #   "transform":        This used to be a tuple but in newer versions it is an instance of "Affine".
             #   "crs":              OWS "CRS.from_wkt(..." or "CRS.from_epsg(..." depending on the OWSLib version.
-            self.assertEqual(array.attrs, array.attrs | expected.attrs, msg=f"{array.attrs} \n!=\n {expected.attrs}")
-
-
-if __name__ == "__main__":
+            self.assertEqual(
+                array.attrs, array.attrs | expected.attrs, msg=f'{array.attrs} \n!=\n {expected.attrs}'
+            )
+
+
+if __name__ == '__main__':
     unittest.main()