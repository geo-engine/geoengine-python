--- conflicted
+++ resolved
@@ -28,7 +28,8 @@
 
         for time in [datetime(2014, 1, 1, 0, 0, 0), datetime(2014, 1, 2, 0, 0, 0)]:
             for tiles in read_data():
-                self.__tiles.append(arrow_bytes(tiles, ge.TimeInterval(start=time), 0))
+                self.__tiles.append(arrow_bytes(
+                    tiles, ge.TimeInterval(start=time), 0))
 
     async def __aenter__(self):
         return self
@@ -130,7 +131,6 @@
                 "U8",
                 [RasterBandDescriptor("band", ge.UnitlessMeasurement())],
                 "EPSG:4326",
-<<<<<<< HEAD
                 spatial_grid=ge.SpatialGridDescriptor(
                     descriptor="source",
                     spatial_grid=ge.SpatialGridDefinition(
@@ -146,17 +146,17 @@
                         )
                     )
                 )
-=======
-                spatial_bounds=ge.SpatialPartition2D(-180.0, -90.0, 180.0, 90.0),
-                spatial_resolution=ge.SpatialResolution(45.0, 22.5),
->>>>>>> 798243b7
+
+
             ),
         ):
-            workflow = ge.Workflow(UUID("00000000-0000-0000-0000-000000000000"))
+            workflow = ge.Workflow(
+                UUID("00000000-0000-0000-0000-000000000000"))
 
         query_rect = ge.QueryRectangle(
             spatial_bounds=ge.BoundingBox2D(-180.0, -90.0, 180.0, 90.0),
-            time_interval=ge.TimeInterval(datetime(2014, 1, 1, 0, 0, 0), datetime(2014, 1, 3, 0, 0, 0)),
+            time_interval=ge.TimeInterval(
+                datetime(2014, 1, 1, 0, 0, 0), datetime(2014, 1, 3, 0, 0, 0)),
         )
 
         with unittest.mock.patch("websockets.asyncio.client.connect", return_value=MockWebsocket()):
@@ -177,11 +177,13 @@
                 array = await workflow.raster_stream_into_xarray(query_rect)
                 assert array.shape == (2, 1, 8, 8)  # time, band, y, x
 
-                original_array = rioxarray.open_rasterio("tests/responses/ndvi.tiff").isel(band=0, drop=True)
+                original_array = rioxarray.open_rasterio(
+                    "tests/responses/ndvi.tiff").isel(band=0, drop=True)
 
                 # Let's check that the output is the same as if we would
                 # have read the whole raster with rioxarray
 
-                assert array.isel({"band": 0, "time": 0}, drop=True).equals(original_array)
+                assert array.isel({"band": 0, "time": 0},
+                                  drop=True).equals(original_array)
 
             asyncio.run(inner2())