--- conflicted
+++ resolved
@@ -41,7 +41,8 @@
             m.post(
                 "http://mock-instance/workflow",
                 json={"id": "956d3656-2d14-5951-96a0-f962b92371cd"},
-                request_headers={"Authorization": "Bearer e327d9c3-a4f3-4bd7-a5e1-30b26cae8064"},
+                request_headers={
+                    "Authorization": "Bearer e327d9c3-a4f3-4bd7-a5e1-30b26cae8064"},
             )
 
             m.get(
@@ -80,7 +81,8 @@
                         },
                     },
                 },
-                request_headers={"Authorization": "Bearer e327d9c3-a4f3-4bd7-a5e1-30b26cae8064"},
+                request_headers={
+                    "Authorization": "Bearer e327d9c3-a4f3-4bd7-a5e1-30b26cae8064"},
             )
 
             m.get(
@@ -210,7 +212,8 @@
                         },
                     ],
                 },
-                request_headers={"Authorization": "Bearer e327d9c3-a4f3-4bd7-a5e1-30b26cae8064"},
+                request_headers={
+                    "Authorization": "Bearer e327d9c3-a4f3-4bd7-a5e1-30b26cae8064"},
             )
 
             ge.initialize("http://mock-instance")
@@ -240,21 +243,17 @@
                 },
             }
 
-            time = datetime.strptime("2014-04-01T12:00:00.000Z", ge.DEFAULT_ISO_TIME_FORMAT)
+            time = datetime.strptime(
+                "2014-04-01T12:00:00.000Z", ge.DEFAULT_ISO_TIME_FORMAT)
 
             workflow = ge.register_workflow(workflow_definition)
 
             # TODO: remove resolution when not mocked
             df = workflow.get_dataframe(
-<<<<<<< HEAD
                 ge.QueryRectangleWithResolution(
                     ge.BoundingBox2D(-60.0, 5.0, 61.0, 6.0),
                     ge.TimeInterval(time, time),
                     ge.SpatialResolution(0.1, 0.1)
-=======
-                ge.QueryRectangle(
-                    ge.BoundingBox2D(-60.0, 5.0, 61.0, 6.0), ge.TimeInterval(time, time), ge.SpatialResolution(0.1, 0.1)
->>>>>>> 798243b7
                 )
             )
 
@@ -262,8 +261,10 @@
 
             workflow_request = m.request_history[1]
             self.assertEqual(workflow_request["method"], "POST")
-            self.assertEqual(workflow_request["url"], "http://mock-instance/workflow")
-            self.assertEqual(json.loads(workflow_request["body"]), workflow_definition)
+            self.assertEqual(
+                workflow_request["url"], "http://mock-instance/workflow")
+            self.assertEqual(json.loads(
+                workflow_request["body"]), workflow_definition)
 
             # note: the result descriptor is retrieved upon workflow registration (constructor),
             # thus the actual WFS request is in the 4th history slot
@@ -334,7 +335,8 @@
             m.post(
                 "http://mock-instance/workflow",
                 json={"id": "956d3656-2d14-5951-96a0-f962b92371cd"},
-                request_headers={"Authorization": "Bearer e327d9c3-a4f3-4bd7-a5e1-30b26cae8064"},
+                request_headers={
+                    "Authorization": "Bearer e327d9c3-a4f3-4bd7-a5e1-30b26cae8064"},
             )
 
             m.get(
@@ -373,7 +375,8 @@
                         },
                     },
                 },
-                request_headers={"Authorization": "Bearer e327d9c3-a4f3-4bd7-a5e1-30b26cae8064"},
+                request_headers={
+                    "Authorization": "Bearer e327d9c3-a4f3-4bd7-a5e1-30b26cae8064"},
             )
 
             m.get(
@@ -385,7 +388,8 @@
                     '"test_data/raster/modis_ndvi/MOD13A2_M_NDVI_2004-04-01.TIFF"',
                 },
                 status_code=400,
-                request_headers={"Authorization": "Bearer e327d9c3-a4f3-4bd7-a5e1-30b26cae8064"},
+                request_headers={
+                    "Authorization": "Bearer e327d9c3-a4f3-4bd7-a5e1-30b26cae8064"},
             )
 
             ge.initialize("http://mock-instance")
@@ -415,22 +419,18 @@
                 },
             }
 
-            time = datetime.strptime("2004-04-01T12:00:00.000Z", ge.DEFAULT_ISO_TIME_FORMAT)
+            time = datetime.strptime(
+                "2004-04-01T12:00:00.000Z", ge.DEFAULT_ISO_TIME_FORMAT)
 
             workflow = ge.register_workflow(workflow_definition)
 
             with self.assertRaises(ge.BadRequestException) as ctx:
                 # TODO: remove resolution when not mocked
                 workflow.get_dataframe(
-<<<<<<< HEAD
                     ge.QueryRectangleWithResolution(
                         ge.BoundingBox2D(-60.0, 5.0, 61.0, 6.0),
                         ge.TimeInterval(time),
                         ge.SpatialResolution(0.1, 0.1)
-=======
-                    ge.QueryRectangle(
-                        ge.BoundingBox2D(-60.0, 5.0, 61.0, 6.0), ge.TimeInterval(time), ge.SpatialResolution(0.1, 0.1)
->>>>>>> 798243b7
                     )
                 )
 
@@ -492,7 +492,8 @@
                         },
                     },
                 },
-                request_headers={"Authorization": "Bearer e327d9c3-a4f3-4bd7-a5e1-30b26cae8064"},
+                request_headers={
+                    "Authorization": "Bearer e327d9c3-a4f3-4bd7-a5e1-30b26cae8064"},
             )
 
             ge.initialize("http://mock-instance")
@@ -553,7 +554,8 @@
                         },
                     },
                 },
-                request_headers={"Authorization": "Bearer e327d9c3-a4f3-4bd7-a5e1-30b26cae8064"},
+                request_headers={
+                    "Authorization": "Bearer e327d9c3-a4f3-4bd7-a5e1-30b26cae8064"},
             )
 
             m.get(
@@ -563,12 +565,14 @@
                     "error": "NotFound",
                     "message": "Not Found",
                 },
-                request_headers={"Authorization": "Bearer e327d9c3-a4f3-4bd7-a5e1-30b26cae8064"},
+                request_headers={
+                    "Authorization": "Bearer e327d9c3-a4f3-4bd7-a5e1-30b26cae8064"},
             )
 
             ge.initialize("http://mock-instance")
 
-            workflow = ge.workflow_by_id("4cdf1ffe-cb67-5de2-a1f3-3357ae0112bd")
+            workflow = ge.workflow_by_id(
+                "4cdf1ffe-cb67-5de2-a1f3-3357ae0112bd")
 
             result_descriptor = workflow.get_result_descriptor()
 
@@ -596,7 +600,8 @@
                     Measurement: unitless
             """
 
-            self.assertEqual(repr(result_descriptor), textwrap.dedent(expected_repr))
+            self.assertEqual(repr(result_descriptor),
+                             textwrap.dedent(expected_repr))
 
             with self.assertRaises(ge.NotFoundException) as exception:
                 workflow = ge.workflow_by_id("foo")
@@ -634,13 +639,15 @@
         with UrllibMocker() as m:
             m.post(
                 "http://mock-instance/anonymous",
-                json={"id": "c4983c3e-9b53-47ae-bda9-382223bd5081", "project": None, "view": None},
+                json={"id": "c4983c3e-9b53-47ae-bda9-382223bd5081",
+                      "project": None, "view": None},
             )
 
             m.post(
                 "http://mock-instance/workflow",
                 json={"id": "4a2cb6e0-a3e3-53e4-9a0f-ed1cf2e4c3b7"},
-                request_headers={"Authorization": "Bearer c4983c3e-9b53-47ae-bda9-382223bd5081"},
+                request_headers={
+                    "Authorization": "Bearer c4983c3e-9b53-47ae-bda9-382223bd5081"},
             )
 
             m.get(
@@ -679,20 +686,23 @@
                         },
                     },
                 },
-                request_headers={"Authorization": "Bearer c4983c3e-9b53-47ae-bda9-382223bd5081"},
+                request_headers={
+                    "Authorization": "Bearer c4983c3e-9b53-47ae-bda9-382223bd5081"},
             )
 
             m.get(
                 "http://mock-instance/workflow/4a2cb6e0-a3e3-53e4-9a0f-ed1cf2e4c3b7",
                 json=workflow_definition,
-                request_headers={"Authorization": "Bearer c4983c3e-9b53-47ae-bda9-382223bd5081"},
+                request_headers={
+                    "Authorization": "Bearer c4983c3e-9b53-47ae-bda9-382223bd5081"},
             )
 
             ge.initialize("http://mock-instance")
 
             workflow = ge.register_workflow(workflow_definition)
 
-            self.assertEqual(workflow.workflow_definition().to_dict(), workflow_definition)
+            self.assertEqual(
+                workflow.workflow_definition().to_dict(), workflow_definition)
 
     def test_owslib_user_agent(self):
         with UrllibMocker() as m:
@@ -713,13 +723,16 @@
             m.post(
                 "http://mock-instance/workflow",
                 json={"id": "956d3656-2d14-5951-96a0-f962b92371cd"},
-                request_headers={"Authorization": "Bearer e327d9c3-a4f3-4bd7-a5e1-30b26cae8064"},
+                request_headers={
+                    "Authorization": "Bearer e327d9c3-a4f3-4bd7-a5e1-30b26cae8064"},
             )
 
             m.get(
                 "http://mock-instance/workflow/956d3656-2d14-5951-96a0-f962b92371cd/metadata",
-                json={"type": "vector", "dataType": "MultiPoint", "spatialReference": "EPSG:4326", "columns": {}},
-                request_headers={"Authorization": "Bearer e327d9c3-a4f3-4bd7-a5e1-30b26cae8064"},
+                json={"type": "vector", "dataType": "MultiPoint",
+                      "spatialReference": "EPSG:4326", "columns": {}},
+                request_headers={
+                    "Authorization": "Bearer e327d9c3-a4f3-4bd7-a5e1-30b26cae8064"},
             )
 
             m.get(
@@ -766,21 +779,17 @@
                 },
             }
 
-            time = datetime.strptime("2004-04-01T12:00:00.000Z", ge.DEFAULT_ISO_TIME_FORMAT)
+            time = datetime.strptime(
+                "2004-04-01T12:00:00.000Z", ge.DEFAULT_ISO_TIME_FORMAT)
 
             workflow = ge.register_workflow(workflow_definition)
 
             # TODO: remove resolution when not mocked
             df = workflow.get_dataframe(
-<<<<<<< HEAD
                 ge.QueryRectangleWithResolution(
                     ge.BoundingBox2D(-60.0, 5.0, 61.0, 6.0),
                     ge.TimeInterval(time),
                     ge.SpatialResolution(0.1, 0.1)
-=======
-                ge.QueryRectangle(
-                    ge.BoundingBox2D(-60.0, 5.0, 61.0, 6.0), ge.TimeInterval(time), ge.SpatialResolution(0.1, 0.1)
->>>>>>> 798243b7
                 )
             )
 
