"""Tests regarding Geo Engine authentication"""

import os
import unittest
from datetime import datetime

import geoengine_openapi_client

import geoengine as ge
from geoengine.error import GeoEngineException
from geoengine.types import QueryRectangleWithResolution
from tests.ge_test import GeoEngineTestInstance

from . import UrllibMocker


class AuthTests(unittest.TestCase):
    """Tests runner regarding Geo Engine authentication"""

    def setUp(self) -> None:
        assert (
            "GEOENGINE_EMAIL" not in os.environ
            and "GEOENGINE_PASSWORD" not in os.environ
            and "GEOENGINE_TOKEN" not in os.environ
        ), "Please unset GEOENGINE_EMAIL, GEOENGINE_PASSWORD and GEOENGINE_TOKEN"
        ge.reset(False)

    def test_uninitialized(self):
        with self.assertRaises(ge.UninitializedException) as exception:
            ge.workflow_by_id("foobar").get_dataframe(
<<<<<<< HEAD
                QueryRectangleWithResolution(
                    ge.BoundingBox2D(- 180, -90, 180, 90),
=======
                QueryRectangle(
                    ge.BoundingBox2D(-180, -90, 180, 90),
>>>>>>> 798243b7
                    ge.TimeInterval(datetime.now()),
                    ge.SpatialResolution(0.1, 0.1),
                )
            )

        self.assertEqual(str(exception.exception), "You have to call `initialize` before using other functionality")

    def test_initialize(self):
        def get_session_id(session: ge.Session) -> str:
            return session.auth_header["Authorization"].split(" ")[1]

        # TODO: use `enterContext(cm)` instead of `with cm:` in Python 3.11
        with GeoEngineTestInstance() as ge_instance:
            ge_instance.wait_for_ready()

            # anonymous

            ge.initialize(ge_instance.address())

            self.assertEqual(type(ge.get_session()), ge.Session)

            session_id = get_session_id(ge.get_session())

            ge.reset(False)

            # token as parameter

            ge.initialize(ge_instance.address(), token=session_id)

            self.assertEqual(get_session_id(ge.get_session()), session_id)

            ge.reset(False)

            # token as environment variable

            os.environ["GEOENGINE_TOKEN"] = session_id

            try:
                ge.initialize(ge_instance.address())
            finally:
                del os.environ["GEOENGINE_TOKEN"]

            self.assertEqual(get_session_id(ge.get_session()), session_id)

    def test_initialize_tuple(self):
        with UrllibMocker() as m:
            m.post(
                "http://mock-instance/login",
                expected_request_body={"email": "foo@bar.de", "password": "secret123"},
                json={
                    "id": "e327d9c3-a4f3-4bd7-a5e1-30b26cae8064",
                    "user": {
                        "id": "328ca8d1-15d7-4f59-a989-5d5d72c98744",
                    },
                    "created": "2021-06-08T15:22:22.605891994Z",
                    "validUntil": "2021-06-08T16:22:22.605892183Z",
                    "project": None,
                    "view": None,
                },
            )

            ge.initialize("http://mock-instance", ("foo@bar.de", "secret123"))

            self.assertEqual(type(ge.get_session()), ge.Session)

    def test_initialize_env(self):
        with UrllibMocker() as m:
            m.post(
                "http://mock-instance/login",
                expected_request_body={"email": "foo@bar.de", "password": "secret123"},
                json={
                    "id": "e327d9c3-a4f3-4bd7-a5e1-30b26cae8064",
                    "user": {
                        "id": "328ca8d1-15d7-4f59-a989-5d5d72c98744",
                    },
                    "created": "2021-06-08T15:22:22.605891994Z",
                    "validUntil": "2021-06-08T16:22:22.605892183Z",
                    "project": None,
                    "view": None,
                },
            )

            os.environ["GEOENGINE_EMAIL"] = "foo@bar.de"
            os.environ["GEOENGINE_PASSWORD"] = "secret123"

            try:
                ge.initialize("http://mock-instance")
            finally:
                del os.environ["GEOENGINE_EMAIL"]
                del os.environ["GEOENGINE_PASSWORD"]

            self.assertEqual(type(ge.get_session()), ge.Session)

    def test_user_agent(self):
        with UrllibMocker() as m:
            m.post(
                "http://mock-instance/anonymous",
                request_headers={"User-Agent": f"geoengine-python/{geoengine_openapi_client.__version__}"},
                json={
                    "id": "e327d9c3-a4f3-4bd7-a5e1-30b26cae8064",
                    "user": None,
                    "created": "2021-06-08T15:22:22.605891994Z",
                    "validUntil": "2021-06-08T16:22:22.605892183Z",
                    "project": None,
                    "view": None,
                },
            )

            ge.initialize("http://mock-instance")

            self.assertEqual(type(ge.get_session()), ge.Session)

    def test_initialize_credentials_and_token(self):
        self.assertRaises(GeoEngineException, ge.initialize, "http://mock-instance", ("user", "pass"), "token")


if __name__ == "__main__":
    unittest.main()<|MERGE_RESOLUTION|>--- conflicted
+++ resolved
@@ -28,19 +28,15 @@
     def test_uninitialized(self):
         with self.assertRaises(ge.UninitializedException) as exception:
             ge.workflow_by_id("foobar").get_dataframe(
-<<<<<<< HEAD
                 QueryRectangleWithResolution(
                     ge.BoundingBox2D(- 180, -90, 180, 90),
-=======
-                QueryRectangle(
-                    ge.BoundingBox2D(-180, -90, 180, 90),
->>>>>>> 798243b7
                     ge.TimeInterval(datetime.now()),
                     ge.SpatialResolution(0.1, 0.1),
                 )
             )
 
-        self.assertEqual(str(exception.exception), "You have to call `initialize` before using other functionality")
+        self.assertEqual(str(exception.exception),
+                         "You have to call `initialize` before using other functionality")
 
     def test_initialize(self):
         def get_session_id(session: ge.Session) -> str:
@@ -83,7 +79,8 @@
         with UrllibMocker() as m:
             m.post(
                 "http://mock-instance/login",
-                expected_request_body={"email": "foo@bar.de", "password": "secret123"},
+                expected_request_body={
+                    "email": "foo@bar.de", "password": "secret123"},
                 json={
                     "id": "e327d9c3-a4f3-4bd7-a5e1-30b26cae8064",
                     "user": {
@@ -104,7 +101,8 @@
         with UrllibMocker() as m:
             m.post(
                 "http://mock-instance/login",
-                expected_request_body={"email": "foo@bar.de", "password": "secret123"},
+                expected_request_body={
+                    "email": "foo@bar.de", "password": "secret123"},
                 json={
                     "id": "e327d9c3-a4f3-4bd7-a5e1-30b26cae8064",
                     "user": {
@@ -132,7 +130,8 @@
         with UrllibMocker() as m:
             m.post(
                 "http://mock-instance/anonymous",
-                request_headers={"User-Agent": f"geoengine-python/{geoengine_openapi_client.__version__}"},
+                request_headers={
+                    "User-Agent": f"geoengine-python/{geoengine_openapi_client.__version__}"},
                 json={
                     "id": "e327d9c3-a4f3-4bd7-a5e1-30b26cae8064",
                     "user": None,
@@ -148,7 +147,8 @@
             self.assertEqual(type(ge.get_session()), ge.Session)
 
     def test_initialize_credentials_and_token(self):
-        self.assertRaises(GeoEngineException, ge.initialize, "http://mock-instance", ("user", "pass"), "token")
+        self.assertRaises(GeoEngineException, ge.initialize,
+                          "http://mock-instance", ("user", "pass"), "token")
 
 
 if __name__ == "__main__":
