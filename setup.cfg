[metadata]
name = geoengine
version = 0.8.0
author = Geo Engine GmbH
author_email = info@geoengine.de
description = A package for easy access to Geo Engine instances
long_description = file: README.md
long_description_content_type = text/markdown
url = https://github.com/geo-engine/geoengine-python
project_urls =
    Bug Tracker = https://github.com/geo-engine/geoengine-python
classifiers =
    Programming Language :: Python :: 3
    Topic :: Database :: Front-Ends

[options]
package_dir =
packages = find:
python_requires = >=3.9
install_requires =
<<<<<<< HEAD
    geoengine-openapi-client @ git+https://github.com/geo-engine/openapi-client@ml-model-input-output-shape#subdirectory=python
=======
    geoengine-openapi-client == 0.0.19
>>>>>>> 11d316e0
    geopandas >=0.9,<0.15
    matplotlib >=3.5,<3.8
    numpy >=1.21,<2.1
    owslib >=0.27,<0.32
    pillow >=10.0,<12
    pyarrow >=17.0,<18
    python-dotenv >=0.19,<1.1
    rasterio >=1.3,<2
    requests >= 2.26,<3
    rioxarray >=0.9.1, <0.19
    StrEnum >=0.4.6,<0.5 # TODO: use from stdlib when `python_requires = >=3.11`
    vega >= 3.5,<4
    websockets >= 10.0,<11
    xarray >=0.19,<2024.12
    urllib3 >= 2.0, < 2.3
    pydantic >= 1.10.5, < 2
    skl2onnx >=1.17,<2

[options.extras_require]
dev =
    build >=0.7,<1.3
    mypy >=1.14,<2.0
    pdoc3 >=0.10,<0.11
    pycodestyle >=2.8,<3 # formatter
    pylint >=3.3,<4 # code linter
    setuptools >=42,<76
    twine >=3.4,<5 # PyPI
    types-requests >=2.26,<3 # mypy type hints
    types-setuptools >= 71.1 # mypy type hints
    wheel >=0.37,<0.46
test =
    psycopg >=3.2,<4
    pytest >=6.3,<8
    pytest-cov >=6.0,<7
    requests_mock >=1.9,<2
    scikit-learn >=1.5,<1.6
    testcontainers[postgres] >=4.9,<5
examples =
    cartopy >=0.22,<0.25 # for WMS example
    ipympl >=0.9.4,<0.10 # for ML example
    ipyvuetify >=1.10,<1.11 # for ML app
    ipywidgets >=8.1.5,<9  # for ML example
    nbconvert >=7,<8 # convert notebooks to Python
    scipy >=1.7,<2 # for WMS example
    voila >=0.5,<0.6 # for ML app


[options.packages.find]
where = .

[pycodestyle]
max-line-length = 120
ignore =
    # line length is check with pylint
    E501,
    # one of W503 or W504 must be ignored
    W503
exclude =
    # build dir
    build,
    # common venv dir
    env*,
    # hidden dirs
    .?*<|MERGE_RESOLUTION|>--- conflicted
+++ resolved
@@ -18,11 +18,7 @@
 packages = find:
 python_requires = >=3.9
 install_requires =
-<<<<<<< HEAD
     geoengine-openapi-client @ git+https://github.com/geo-engine/openapi-client@ml-model-input-output-shape#subdirectory=python
-=======
-    geoengine-openapi-client == 0.0.19
->>>>>>> 11d316e0
     geopandas >=0.9,<0.15
     matplotlib >=3.5,<3.8
     numpy >=1.21,<2.1
