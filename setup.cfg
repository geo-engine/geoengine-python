[metadata]
name = geoengine
version = 0.8.0
author = Geo Engine GmbH
author_email = info@geoengine.de
description = A package for easy access to Geo Engine instances
long_description = file: README.md
long_description_content_type = text/markdown
url = https://github.com/geo-engine/geoengine-python
project_urls =
    Bug Tracker = https://github.com/geo-engine/geoengine-python
classifiers =
    Programming Language :: Python :: 3
    Topic :: Database :: Front-Ends

[options]
package_dir =
packages = find:
python_requires = >=3.9
install_requires =
    geoengine-openapi-client == 0.0.18
    geopandas >=0.9,<0.15
    matplotlib >=3.5,<3.8
    numpy >=1.21,<2.1
    owslib >=0.27,<0.32
    pillow >=10.0,<12
    pyarrow >=17.0,<18
    python-dotenv >=0.19,<1.1
    rasterio >=1.3,<2
    requests >= 2.26,<3
    rioxarray >=0.9.1, <0.19
    StrEnum >=0.4.6,<0.5 # TODO: use from stdlib when `python_requires = >=3.11`
    vega >= 3.5,<4
    websockets >= 10.0,<11
    xarray >=0.19,<2024.12
    urllib3 >= 2.0, < 2.3
    pydantic >= 1.10.5, < 2
    skl2onnx >=1.17,<2

[options.extras_require]
dev =
<<<<<<< HEAD
    build >=0.7,<1.3
    mypy >=0.97,<2.0
=======
    build >=0.7,<0.11
    mypy >=1.14.1,<2.0
>>>>>>> f247c804
    pdoc3 >=0.10,<0.11
    pycodestyle >=2.8,<3 # formatter
    pylint >=3.3,<4 # code linter
    setuptools >=42,<76
    twine >=3.4,<5 # PyPI
    types-requests >=2.26,<3 # mypy type hints
    types-setuptools >= 71.1 # mypy type hints
    wheel >=0.37,<0.46
test =
    psycopg >=3.2,<4
    pytest >=6.3,<8
    pytest-cov >=6.0,<7
    requests_mock >=1.9,<2
    scikit-learn >=1.5,<1.6
    testcontainers[postgres] >=4.9,<5
examples =
    cartopy >=0.22,<0.25 # for WMS example
    ipympl >=0.9.4,<0.10 # for ML example
    ipyvuetify >=1.10,<1.11 # for ML app
    ipywidgets >=8.1.5,<9  # for ML example
    nbconvert >=7,<8 # convert notebooks to Python
    scipy >=1.7,<2 # for WMS example
    voila >=0.5,<0.6 # for ML app


[options.packages.find]
where = .

[pycodestyle]
max-line-length = 120
ignore =
    # line length is check with pylint
    E501,
    # one of W503 or W504 must be ignored
    W503
exclude =
    # build dir
    build,
    # common venv dir
    env*,
    # hidden dirs
    .?*<|MERGE_RESOLUTION|>--- conflicted
+++ resolved
@@ -39,13 +39,8 @@
 
 [options.extras_require]
 dev =
-<<<<<<< HEAD
     build >=0.7,<1.3
-    mypy >=0.97,<2.0
-=======
-    build >=0.7,<0.11
-    mypy >=1.14.1,<2.0
->>>>>>> f247c804
+    mypy >=1.14,<2.0
     pdoc3 >=0.10,<0.11
     pycodestyle >=2.8,<3 # formatter
     pylint >=3.3,<4 # code linter
