[metadata]
name = geoengine
version = 0.8.0
author = Geo Engine GmbH
author_email = info@geoengine.de
description = A package for easy access to Geo Engine instances
long_description = file: README.md
long_description_content_type = text/markdown
url = https://github.com/geo-engine/geoengine-python
project_urls =
    Bug Tracker = https://github.com/geo-engine/geoengine-python
classifiers =
    Programming Language :: Python :: 3
    Topic :: Database :: Front-Ends

[options]
package_dir =
packages = find:
python_requires = >=3.10
install_requires =
<<<<<<< HEAD
    geoengine-openapi-client @ git+https://github.com/geo-engine/openapi-client@ml-model-input-outpt-shape-2#subdirectory=python
    geopandas >=0.9,<0.15
    matplotlib >=3.5,<3.8
    numpy >=1.21,<2.1
    owslib >=0.27,<0.32
=======
    geoengine-openapi-client == 0.0.23
    geopandas >=1.0,<2.0
    matplotlib >=3.5,<3.11
    numpy >=1.21,<2.3
    owslib >=0.27,<0.34
>>>>>>> ad36bedb
    pillow >=10.0,<12
    pyarrow >=17.0,<21
    python-dotenv >=0.19,<1.2
    rasterio >=1.3,<2
    requests >= 2.26,<3
    rioxarray >=0.9.1, <0.20
    StrEnum >=0.4.6,<0.5 # TODO: use from stdlib when `python_requires = >=3.11`
<<<<<<< HEAD
    vega >= 3.5,<4
    websockets >= 10.0,<11
    xarray >=0.19,<2024.12
    urllib3 >= 2.1, < 2.4
    pydantic >= 2.10.6, < 2.11
    skl2onnx >=1.17,<2
    onnx == 1.17
=======
    vega >= 3.5,<4.2
    websockets >= 14.0,<16
    xarray >=0.19,<2025.5
    urllib3 >= 2.1, < 2.5
    pydantic >= 2.10.6, < 2.12
    skl2onnx >=1.17,<2 ; python_version<"3.13"
    skl2onnx @ git+https://github.com/onnx/sklearn-onnx@1035fdf ; python_version>="3.13" # TODO: remove when skl2onnx 1.19 is released
    onnx == 1.17 ; python_version<"3.13" # TODO: remove when skl2onnx 1.19 is released
    onnx == 1.18 ; python_version>="3.13" # TODO: remove when skl2onnx 1.19 is released

[[onnx]]
>>>>>>> ad36bedb

[options.extras_require]
dev =
    build >=0.7,<1.3
    mypy >=1.14,<2.0
    pdoc3 >=0.10,<0.11
    pycodestyle >=2.8,<3 # formatter
    pylint >=3.3,<4 # code linter
    setuptools >=42,<81
    twine >=3.4,<6 # PyPI
    types-requests >=2.26,<3 # mypy type hints
    types-setuptools >=71.1,<81 # mypy type hints
    wheel >=0.37,<0.46
test =
    psycopg >=3.2,<4
    pytest >=6.3,<9
    pytest-cov >=6.0,<7
    requests_mock >=1.9,<2
    scikit-learn >=1.5,<1.7
examples =
    cartopy >=0.22,<0.25 # for WMS example
    ipympl >=0.9.4,<0.10 # for ML example
    ipyvuetify >=1.10,<1.12 # for ML app
    ipywidgets >=8.1.5,<9  # for ML example
    nbconvert >=7,<8 # convert notebooks to Python
    scipy >=1.7,<2 # for WMS example
    voila >=0.5,<0.6 # for ML app


[options.packages.find]
where = .

[pycodestyle]
max-line-length = 120
ignore =
    # line length is check with pylint
    E501,
    # one of W503 or W504 must be ignored
    W503
exclude =
    # build dir
    build,
    # common venv dir
    env*,
    # hidden dirs
    .?*<|MERGE_RESOLUTION|>--- conflicted
+++ resolved
@@ -18,19 +18,11 @@
 packages = find:
 python_requires = >=3.10
 install_requires =
-<<<<<<< HEAD
     geoengine-openapi-client @ git+https://github.com/geo-engine/openapi-client@ml-model-input-outpt-shape-2#subdirectory=python
-    geopandas >=0.9,<0.15
-    matplotlib >=3.5,<3.8
-    numpy >=1.21,<2.1
-    owslib >=0.27,<0.32
-=======
-    geoengine-openapi-client == 0.0.23
     geopandas >=1.0,<2.0
     matplotlib >=3.5,<3.11
     numpy >=1.21,<2.3
     owslib >=0.27,<0.34
->>>>>>> ad36bedb
     pillow >=10.0,<12
     pyarrow >=17.0,<21
     python-dotenv >=0.19,<1.2
@@ -38,15 +30,6 @@
     requests >= 2.26,<3
     rioxarray >=0.9.1, <0.20
     StrEnum >=0.4.6,<0.5 # TODO: use from stdlib when `python_requires = >=3.11`
-<<<<<<< HEAD
-    vega >= 3.5,<4
-    websockets >= 10.0,<11
-    xarray >=0.19,<2024.12
-    urllib3 >= 2.1, < 2.4
-    pydantic >= 2.10.6, < 2.11
-    skl2onnx >=1.17,<2
-    onnx == 1.17
-=======
     vega >= 3.5,<4.2
     websockets >= 14.0,<16
     xarray >=0.19,<2025.5
@@ -58,7 +41,6 @@
     onnx == 1.18 ; python_version>="3.13" # TODO: remove when skl2onnx 1.19 is released
 
 [[onnx]]
->>>>>>> ad36bedb
 
 [options.extras_require]
 dev =
