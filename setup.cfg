--- conflicted
+++ resolved
@@ -18,23 +18,13 @@
 packages = find:
 python_requires = >=3.9
 install_requires =
-<<<<<<< HEAD
-    geoengine-openapi-client @ git+https://github.com/geo-engine/openapi-client.git@rewrite-geoengine-2#subdirectory=python
-    geopandas >=0.9,<0.15
-    matplotlib >=3.5,<3.8
-    numpy >=1.21,<2
-    owslib >=0.27,<0.30
-    pillow >=9.0,<10
-    pyarrow >=12.0,<14
-=======
-    geoengine-openapi-client == 0.0.22
+    geoengine-openapi-client @ git+https://github.com/geo-engine/openapi-client@pixel_query_rewrite_3#subdirectory=python
     geopandas >=0.9,<0.15
     matplotlib >=3.5,<3.8
     numpy >=1.21,<2.1
     owslib >=0.27,<0.32
     pillow >=10.0,<12
     pyarrow >=17.0,<18
->>>>>>> 89c260aa
     python-dotenv >=0.19,<1.1
     rasterio >=1.3,<2
     requests >= 2.26,<3
