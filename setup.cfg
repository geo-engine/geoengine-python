[metadata]
name = geoengine
version = 0.8.0-beta2
author = Geo Engine GmbH
author_email = info@geoengine.de
description = A package for easy access to Geo Engine instances
long_description = file: README.md
long_description_content_type = text/markdown
url = https://github.com/geo-engine/geoengine-python
project_urls =
    Bug Tracker = https://github.com/geo-engine/geoengine-python
classifiers =
    Programming Language :: Python :: 3
    Topic :: Database :: Front-Ends

[options]
package_dir =
packages = find:
python_requires = >=3.8
install_requires =
<<<<<<< HEAD
    geoengine-openapi-client @ git+https://github.com/geo-engine/geoengine-python-sys.git@result_descriptor_with_bands # TODO change after openapi-client merged
=======
    geoengine-openapi-client @ git+https://github.com/geo-engine/geoengine-python-openapi-client.git
>>>>>>> bdc92ba0
    geopandas >=0.9,<0.14
    matplotlib >=3.4,<3.8
    numpy >=1.21,<2
    owslib >=0.26,<0.30
    pillow >=9.0,<10
    pyarrow >=10.0,<13
    python-dotenv >=0.19,<1.1
    rasterio >=1.2,<2
    requests >= 2.26,<3
    rioxarray >=0.9.1, <0.10
    StrEnum >=0.4.6,<0.5 # TODO: use from stdlib when `python_requires = >=3.11`
    vega >= 3.5,<4
    websockets >= 10.0,<11
    xarray >=0.19,<2023.6
    urllib3 >= 1.25.3, < 2.1.0
    pydantic >= 1.10.5, < 2

[options.extras_require]
dev =
    build >=0.7,<0.11
    mypy >=0.97,<2.0
    pdoc3 >=0.10,<0.11
    pycodestyle >=2.8,<3 # formatter
    pylint >=2.11,<3 # code linter
    setuptools >=42,<68
    twine >=3.4,<5 # PyPI
    types-pkg-resources >=0.1.3 # mypy type hints
    types-requests >=2.26,<3 # mypy type hints
    wheel >=0.37,<0.41
test =
    pytest >=6.2,<8
    requests_mock >=1.9,<2
examples =
    cartopy==0.21.1  # for WMS example
    scipy >=1.7,<2 # for WMS example
    xgboost >= 1.7, <2


[options.packages.find]
where = .

[pycodestyle]
max-line-length = 120
ignore = E501, # line length is check with pylint
exclude = build,env*<|MERGE_RESOLUTION|>--- conflicted
+++ resolved
@@ -18,11 +18,7 @@
 packages = find:
 python_requires = >=3.8
 install_requires =
-<<<<<<< HEAD
-    geoengine-openapi-client @ git+https://github.com/geo-engine/geoengine-python-sys.git@result_descriptor_with_bands # TODO change after openapi-client merged
-=======
-    geoengine-openapi-client @ git+https://github.com/geo-engine/geoengine-python-openapi-client.git
->>>>>>> bdc92ba0
+    geoengine-openapi-client @ git+https://github.com/geo-engine/geoengine-python-openapi-client.git@result_descriptor_with_bands # TODO change after openapi-client merged
     geopandas >=0.9,<0.14
     matplotlib >=3.4,<3.8
     numpy >=1.21,<2
