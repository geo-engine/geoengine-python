--- conflicted
+++ resolved
@@ -18,13 +18,8 @@
 packages = find:
 python_requires = >=3.9
 install_requires =
-<<<<<<< HEAD
-    geoengine-openapi-client == 0.0.17
-    geopandas >=0.9,<1.1
-=======
     geoengine-openapi-client == 0.0.18
     geopandas >=0.9,<0.15
->>>>>>> 2848c68a
     matplotlib >=3.5,<3.8
     numpy >=1.21,<2.1
     owslib >=0.27,<0.32
@@ -52,12 +47,8 @@
     setuptools >=42,<76
     twine >=3.4,<5 # PyPI
     types-requests >=2.26,<3 # mypy type hints
-<<<<<<< HEAD
+    types-setuptools >= 71.1 # mypy type hints
     wheel >=0.37,<0.46
-=======
-    types-setuptools >= 71.1 # mypy type hints
-    wheel >=0.37,<0.44
->>>>>>> 2848c68a
 test =
     psycopg >=3.2,<4
     pytest >=6.3,<8
