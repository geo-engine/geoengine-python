{
 "cells": [
  {
   "attachments": {},
   "cell_type": "markdown",
   "metadata": {},
   "source": [
    "# Load raster data via WMS"
   ]
  },
  {
   "cell_type": "code",
   "execution_count": 3,
   "metadata": {},
   "outputs": [],
   "source": [
    "from datetime import datetime\n",
    "\n",
    "from IPython.display import display\n",
    "\n",
    "import geoengine as ge"
   ]
  },
  {
   "attachments": {},
   "cell_type": "markdown",
   "metadata": {},
   "source": [
    "## Initialize Geo Engine"
   ]
  },
  {
   "cell_type": "code",
   "execution_count": 4,
   "metadata": {},
   "outputs": [],
   "source": [
    "ge.initialize(\"http://localhost:3030/api\")"
   ]
  },
  {
   "cell_type": "code",
   "execution_count": 5,
   "metadata": {},
   "outputs": [
    {
     "data": {
      "text/plain": [
       "Server:              http://localhost:3030/api\n",
       "User Id:             bdee3b6e-f006-43b9-ab39-ca4f464f9de7\n",
       "Session Id:          a2bc4319-160c-4d88-8678-90e230601624\n",
       "Session valid until: 2025-05-11T11:12:57.846Z"
      ]
     },
     "execution_count": 5,
     "metadata": {},
     "output_type": "execute_result"
    }
   ],
   "source": [
    "session = ge.get_session()\n",
    "session"
   ]
  },
  {
   "attachments": {},
   "cell_type": "markdown",
   "metadata": {},
   "source": [
    "## Define workflow of MODIS NDVI raster"
   ]
  },
  {
   "cell_type": "code",
   "execution_count": 6,
   "metadata": {},
   "outputs": [
    {
     "data": {
      "text/plain": [
       "23c29655-7d08-5949-9dea-4a07760b97ef"
      ]
     },
     "execution_count": 6,
     "metadata": {},
     "output_type": "execute_result"
    }
   ],
   "source": [
    "workflow = ge.register_workflow(\n",
    "    {\n",
    "        \"type\": \"Plot\",\n",
    "        \"operator\": {\n",
    "            \"type\": \"Histogram\",\n",
    "            \"params\": {\"bounds\": \"data\", \"buckets\": {\"type\": \"number\", \"value\": 20}, \"attributeName\": \"ndvi\"},\n",
    "            \"sources\": {\"source\": {\"type\": \"GdalSource\", \"params\": {\"data\": \"ndvi\"}}},\n",
    "        },\n",
    "    }\n",
    ")\n",
    "\n",
    "workflow"
   ]
  },
  {
   "cell_type": "code",
   "execution_count": 7,
   "metadata": {},
   "outputs": [
    {
     "data": {
      "text/plain": [
       "Plot Result"
      ]
     },
     "execution_count": 7,
     "metadata": {},
     "output_type": "execute_result"
    }
   ],
   "source": [
    "workflow.get_result_descriptor()"
   ]
  },
  {
   "attachments": {},
   "cell_type": "markdown",
   "metadata": {},
   "source": [
    "## Load plot via API and display with Vega"
   ]
  },
  {
   "cell_type": "code",
   "execution_count": 8,
   "metadata": {},
   "outputs": [
    {
     "data": {
      "application/javascript": "const spec = {\"$schema\": \"https://vega.github.io/schema/vega-lite/v4.json\", \"data\": {\"values\": [{\"binStart\": 1.0, \"binEnd\": 13.7, \"Frequency\": 11243}, {\"binStart\": 13.7, \"binEnd\": 26.4, \"Frequency\": 295370}, {\"binStart\": 26.4, \"binEnd\": 39.099999999999994, \"Frequency\": 66337}, {\"binStart\": 39.099999999999994, \"binEnd\": 51.8, \"Frequency\": 101637}, {\"binStart\": 51.8, \"binEnd\": 64.5, \"Frequency\": 144761}, {\"binStart\": 64.5, \"binEnd\": 77.2, \"Frequency\": 90730}, {\"binStart\": 77.2, \"binEnd\": 89.9, \"Frequency\": 90168}, {\"binStart\": 89.9, \"binEnd\": 102.60000000000001, \"Frequency\": 91465}, {\"binStart\": 102.60000000000001, \"binEnd\": 115.30000000000001, \"Frequency\": 75286}, {\"binStart\": 115.30000000000001, \"binEnd\": 128.0, \"Frequency\": 62159}, {\"binStart\": 128.0, \"binEnd\": 140.7, \"Frequency\": 66335}, {\"binStart\": 140.7, \"binEnd\": 153.39999999999998, \"Frequency\": 68688}, {\"binStart\": 153.39999999999998, \"binEnd\": 166.09999999999997, \"Frequency\": 66999}, {\"binStart\": 166.09999999999997, \"binEnd\": 178.79999999999995, \"Frequency\": 59499}, {\"binStart\": 178.79999999999995, \"binEnd\": 191.49999999999994, \"Frequency\": 64618}, {\"binStart\": 191.49999999999994, \"binEnd\": 204.19999999999993, \"Frequency\": 70166}, {\"binStart\": 204.19999999999993, \"binEnd\": 216.89999999999992, \"Frequency\": 65502}, {\"binStart\": 216.89999999999992, \"binEnd\": 229.5999999999999, \"Frequency\": 50421}, {\"binStart\": 229.5999999999999, \"binEnd\": 242.2999999999999, \"Frequency\": 29428}, {\"binStart\": 242.2999999999999, \"binEnd\": 254.9999999999999, \"Frequency\": 4908781}]}, \"mark\": \"bar\", \"encoding\": {\"x\": {\"field\": \"binStart\", \"bin\": {\"binned\": true, \"step\": 12.7}, \"axis\": {\"title\": \"vegetation\"}}, \"x2\": {\"field\": \"binEnd\"}, \"y\": {\"field\": \"Frequency\", \"type\": \"quantitative\"}}};\nconst opt = {};\nconst type = \"vega-lite\";\nconst id = \"deaea2f1-0ca6-4520-bb34-1ca2cfd8df9a\";\n\nconst output_area = this;\n\nrequire([\"jupyter-vega\"], function(vega) {\n  const target = document.createElement(\"div\");\n  target.id = id;\n  target.className = \"vega-embed\";\n\n  const style = document.createElement(\"style\");\n  style.textContent = [\n    \".vega-embed .error p {\",\n    \"  color: firebrick;\",\n    \"  font-size: 14px;\",\n    \"}\",\n  ].join(\"\\\\n\");\n\n  // element is a jQuery wrapped DOM element inside the output area\n  // see http://ipython.readthedocs.io/en/stable/api/generated/\\\n  // IPython.display.html#IPython.display.Javascript.__init__\n  element[0].appendChild(target);\n  element[0].appendChild(style);\n\n  vega.render(`#$deaea2f1-0ca6-4520-bb34-1ca2cfd8df9a`, spec, type, opt, output_area);\n}, function (err) {\n  if (err.requireType !== \"scripterror\") {\n    throw(err);\n  }\n});\n",
      "text/plain": [
       "<vega.vegalite.VegaLite at 0x7c642a5274d0>"
      ]
     },
     "metadata": {
      "jupyter-vega": "#deaea2f1-0ca6-4520-bb34-1ca2cfd8df9a"
     },
     "output_type": "display_data"
    }
   ],
   "source": [
    "time = datetime.strptime(\"2014-04-01T12:00:00.000Z\", \"%Y-%m-%dT%H:%M:%S.%f%z\")\n",
    "\n",
    "res = workflow.plot_chart(\n",
<<<<<<< HEAD
    "    ge.QueryRectangleWithResolution(\n",
    "        ge.BoundingBox2D(-180.0, -90.0, 180.0, 90.0),\n",
    "        ge.TimeInterval(time, time),\n",
    "        ge.SpatialResolution(0.1, 0.1)\n",
=======
    "    ge.QueryRectangle(\n",
    "        ge.BoundingBox2D(-180.0, -90.0, 180.0, 90.0), ge.TimeInterval(time, time), ge.SpatialResolution(0.1, 0.1)\n",
>>>>>>> 798243b7
    "    )\n",
    ")\n",
    "\n",
    "display(res)"
   ]
  }
 ],
 "metadata": {
  "kernelspec": {
   "display_name": "env",
   "language": "python",
   "name": "python3"
  },
  "language_info": {
   "codemirror_mode": {
    "name": "ipython",
    "version": 3
   },
   "file_extension": ".py",
   "mimetype": "text/x-python",
   "name": "python",
   "nbconvert_exporter": "python",
   "pygments_lexer": "ipython3",
   "version": "3.12.3"
  },
  "vscode": {
   "interpreter": {
    "hash": "7a10ca932ff03f4c637e11f8207fe4e003ad6532d0070b911d37acf855f595fc"
   }
  }
 },
 "nbformat": 4,
 "nbformat_minor": 2
}<|MERGE_RESOLUTION|>--- conflicted
+++ resolved
@@ -10,7 +10,7 @@
   },
   {
    "cell_type": "code",
-   "execution_count": 3,
+   "execution_count": 1,
    "metadata": {},
    "outputs": [],
    "source": [
@@ -31,7 +31,7 @@
   },
   {
    "cell_type": "code",
-   "execution_count": 4,
+   "execution_count": 2,
    "metadata": {},
    "outputs": [],
    "source": [
@@ -40,19 +40,19 @@
   },
   {
    "cell_type": "code",
-   "execution_count": 5,
+   "execution_count": 3,
    "metadata": {},
    "outputs": [
     {
      "data": {
       "text/plain": [
        "Server:              http://localhost:3030/api\n",
-       "User Id:             bdee3b6e-f006-43b9-ab39-ca4f464f9de7\n",
-       "Session Id:          a2bc4319-160c-4d88-8678-90e230601624\n",
-       "Session valid until: 2025-05-11T11:12:57.846Z"
+       "User Id:             d5049393-855c-4b78-a197-284941a2d215\n",
+       "Session Id:          ad8fa8fa-669d-4b4b-8ccf-b771dd98d1ba\n",
+       "Session valid until: 2025-09-11T08:43:49.652Z"
       ]
      },
-     "execution_count": 5,
+     "execution_count": 3,
      "metadata": {},
      "output_type": "execute_result"
     }
@@ -72,7 +72,7 @@
   },
   {
    "cell_type": "code",
-   "execution_count": 6,
+   "execution_count": 4,
    "metadata": {},
    "outputs": [
     {
@@ -81,7 +81,7 @@
        "23c29655-7d08-5949-9dea-4a07760b97ef"
       ]
      },
-     "execution_count": 6,
+     "execution_count": 4,
      "metadata": {},
      "output_type": "execute_result"
     }
@@ -103,7 +103,7 @@
   },
   {
    "cell_type": "code",
-   "execution_count": 7,
+   "execution_count": 5,
    "metadata": {},
    "outputs": [
     {
@@ -112,7 +112,7 @@
        "Plot Result"
       ]
      },
-     "execution_count": 7,
+     "execution_count": 5,
      "metadata": {},
      "output_type": "execute_result"
     }
@@ -136,13 +136,13 @@
    "outputs": [
     {
      "data": {
-      "application/javascript": "const spec = {\"$schema\": \"https://vega.github.io/schema/vega-lite/v4.json\", \"data\": {\"values\": [{\"binStart\": 1.0, \"binEnd\": 13.7, \"Frequency\": 11243}, {\"binStart\": 13.7, \"binEnd\": 26.4, \"Frequency\": 295370}, {\"binStart\": 26.4, \"binEnd\": 39.099999999999994, \"Frequency\": 66337}, {\"binStart\": 39.099999999999994, \"binEnd\": 51.8, \"Frequency\": 101637}, {\"binStart\": 51.8, \"binEnd\": 64.5, \"Frequency\": 144761}, {\"binStart\": 64.5, \"binEnd\": 77.2, \"Frequency\": 90730}, {\"binStart\": 77.2, \"binEnd\": 89.9, \"Frequency\": 90168}, {\"binStart\": 89.9, \"binEnd\": 102.60000000000001, \"Frequency\": 91465}, {\"binStart\": 102.60000000000001, \"binEnd\": 115.30000000000001, \"Frequency\": 75286}, {\"binStart\": 115.30000000000001, \"binEnd\": 128.0, \"Frequency\": 62159}, {\"binStart\": 128.0, \"binEnd\": 140.7, \"Frequency\": 66335}, {\"binStart\": 140.7, \"binEnd\": 153.39999999999998, \"Frequency\": 68688}, {\"binStart\": 153.39999999999998, \"binEnd\": 166.09999999999997, \"Frequency\": 66999}, {\"binStart\": 166.09999999999997, \"binEnd\": 178.79999999999995, \"Frequency\": 59499}, {\"binStart\": 178.79999999999995, \"binEnd\": 191.49999999999994, \"Frequency\": 64618}, {\"binStart\": 191.49999999999994, \"binEnd\": 204.19999999999993, \"Frequency\": 70166}, {\"binStart\": 204.19999999999993, \"binEnd\": 216.89999999999992, \"Frequency\": 65502}, {\"binStart\": 216.89999999999992, \"binEnd\": 229.5999999999999, \"Frequency\": 50421}, {\"binStart\": 229.5999999999999, \"binEnd\": 242.2999999999999, \"Frequency\": 29428}, {\"binStart\": 242.2999999999999, \"binEnd\": 254.9999999999999, \"Frequency\": 4908781}]}, \"mark\": \"bar\", \"encoding\": {\"x\": {\"field\": \"binStart\", \"bin\": {\"binned\": true, \"step\": 12.7}, \"axis\": {\"title\": \"vegetation\"}}, \"x2\": {\"field\": \"binEnd\"}, \"y\": {\"field\": \"Frequency\", \"type\": \"quantitative\"}}};\nconst opt = {};\nconst type = \"vega-lite\";\nconst id = \"deaea2f1-0ca6-4520-bb34-1ca2cfd8df9a\";\n\nconst output_area = this;\n\nrequire([\"jupyter-vega\"], function(vega) {\n  const target = document.createElement(\"div\");\n  target.id = id;\n  target.className = \"vega-embed\";\n\n  const style = document.createElement(\"style\");\n  style.textContent = [\n    \".vega-embed .error p {\",\n    \"  color: firebrick;\",\n    \"  font-size: 14px;\",\n    \"}\",\n  ].join(\"\\\\n\");\n\n  // element is a jQuery wrapped DOM element inside the output area\n  // see http://ipython.readthedocs.io/en/stable/api/generated/\\\n  // IPython.display.html#IPython.display.Javascript.__init__\n  element[0].appendChild(target);\n  element[0].appendChild(style);\n\n  vega.render(`#$deaea2f1-0ca6-4520-bb34-1ca2cfd8df9a`, spec, type, opt, output_area);\n}, function (err) {\n  if (err.requireType !== \"scripterror\") {\n    throw(err);\n  }\n});\n",
+      "application/javascript": "const spec = {\"$schema\": \"https://vega.github.io/schema/vega-lite/v4.json\", \"data\": {\"values\": [{\"binStart\": 1.0, \"binEnd\": 13.7, \"Frequency\": 11243}, {\"binStart\": 13.7, \"binEnd\": 26.4, \"Frequency\": 295370}, {\"binStart\": 26.4, \"binEnd\": 39.099999999999994, \"Frequency\": 66337}, {\"binStart\": 39.099999999999994, \"binEnd\": 51.8, \"Frequency\": 101637}, {\"binStart\": 51.8, \"binEnd\": 64.5, \"Frequency\": 144761}, {\"binStart\": 64.5, \"binEnd\": 77.2, \"Frequency\": 90730}, {\"binStart\": 77.2, \"binEnd\": 89.9, \"Frequency\": 90168}, {\"binStart\": 89.9, \"binEnd\": 102.60000000000001, \"Frequency\": 91465}, {\"binStart\": 102.60000000000001, \"binEnd\": 115.30000000000001, \"Frequency\": 75286}, {\"binStart\": 115.30000000000001, \"binEnd\": 128.0, \"Frequency\": 62159}, {\"binStart\": 128.0, \"binEnd\": 140.7, \"Frequency\": 66335}, {\"binStart\": 140.7, \"binEnd\": 153.39999999999998, \"Frequency\": 68688}, {\"binStart\": 153.39999999999998, \"binEnd\": 166.09999999999997, \"Frequency\": 66999}, {\"binStart\": 166.09999999999997, \"binEnd\": 178.79999999999995, \"Frequency\": 59499}, {\"binStart\": 178.79999999999995, \"binEnd\": 191.49999999999994, \"Frequency\": 64618}, {\"binStart\": 191.49999999999994, \"binEnd\": 204.19999999999993, \"Frequency\": 70166}, {\"binStart\": 204.19999999999993, \"binEnd\": 216.89999999999992, \"Frequency\": 65502}, {\"binStart\": 216.89999999999992, \"binEnd\": 229.5999999999999, \"Frequency\": 50421}, {\"binStart\": 229.5999999999999, \"binEnd\": 242.2999999999999, \"Frequency\": 29428}, {\"binStart\": 242.2999999999999, \"binEnd\": 254.9999999999999, \"Frequency\": 4908781}]}, \"mark\": \"bar\", \"encoding\": {\"x\": {\"field\": \"binStart\", \"bin\": {\"binned\": true, \"step\": 12.7}, \"axis\": {\"title\": \"vegetation\"}}, \"x2\": {\"field\": \"binEnd\"}, \"y\": {\"field\": \"Frequency\", \"type\": \"quantitative\"}}};\nconst opt = {};\nconst type = \"vega-lite\";\nconst id = \"5e611ca0-1c0f-4b5a-ab1e-1aea976782d8\";\n\nconst output_area = this;\n\nrequire([\"jupyter-vega\"], function(vega) {\n  const target = document.createElement(\"div\");\n  target.id = id;\n  target.className = \"vega-embed\";\n\n  const style = document.createElement(\"style\");\n  style.textContent = [\n    \".vega-embed .error p {\",\n    \"  color: firebrick;\",\n    \"  font-size: 14px;\",\n    \"}\",\n  ].join(\"\\\\n\");\n\n  // element is a jQuery wrapped DOM element inside the output area\n  // see http://ipython.readthedocs.io/en/stable/api/generated/\\\n  // IPython.display.html#IPython.display.Javascript.__init__\n  element[0].appendChild(target);\n  element[0].appendChild(style);\n  vega.render(`#${id}`, spec, type, opt, output_area);\n}, function (err) {\n  if (err.requireType !== \"scripterror\") {\n    throw(err);\n  }\n});\n",
       "text/plain": [
-       "<vega.vegalite.VegaLite at 0x7c642a5274d0>"
+       "<vega.vegalite.VegaLite at 0x7cf4965a1160>"
       ]
      },
      "metadata": {
-      "jupyter-vega": "#deaea2f1-0ca6-4520-bb34-1ca2cfd8df9a"
+      "jupyter-vega": "#5e611ca0-1c0f-4b5a-ab1e-1aea976782d8"
      },
      "output_type": "display_data"
     }
@@ -151,15 +151,10 @@
     "time = datetime.strptime(\"2014-04-01T12:00:00.000Z\", \"%Y-%m-%dT%H:%M:%S.%f%z\")\n",
     "\n",
     "res = workflow.plot_chart(\n",
-<<<<<<< HEAD
     "    ge.QueryRectangleWithResolution(\n",
     "        ge.BoundingBox2D(-180.0, -90.0, 180.0, 90.0),\n",
     "        ge.TimeInterval(time, time),\n",
     "        ge.SpatialResolution(0.1, 0.1)\n",
-=======
-    "    ge.QueryRectangle(\n",
-    "        ge.BoundingBox2D(-180.0, -90.0, 180.0, 90.0), ge.TimeInterval(time, time), ge.SpatialResolution(0.1, 0.1)\n",
->>>>>>> 798243b7
     "    )\n",
     ")\n",
     "\n",
