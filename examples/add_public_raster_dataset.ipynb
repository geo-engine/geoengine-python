--- conflicted
+++ resolved
@@ -1,29 +1,15 @@
 {
   "cells": [
     {
-<<<<<<< HEAD
-      "attachments": {},
-      "cell_type": "markdown",
-      "metadata": {},
-      "source": [
-        "# Add Public Raster Dataset\n",
-        "\n",
-        "This example requires the Pro-feature to be active"
-=======
       "cell_type": "markdown",
       "metadata": {},
       "source": [
         "# Add Public Raster Dataset"
->>>>>>> d3b0f4e8
-      ]
-    },
-    {
-      "cell_type": "code",
-<<<<<<< HEAD
-      "execution_count": 1,
-=======
+      ]
+    },
+    {
+      "cell_type": "code",
       "execution_count": 18,
->>>>>>> d3b0f4e8
       "metadata": {},
       "outputs": [],
       "source": [
@@ -32,10 +18,6 @@
       ]
     },
     {
-<<<<<<< HEAD
-      "attachments": {},
-=======
->>>>>>> d3b0f4e8
       "cell_type": "markdown",
       "metadata": {},
       "source": [
@@ -44,11 +26,7 @@
     },
     {
       "cell_type": "code",
-<<<<<<< HEAD
-      "execution_count": 2,
-=======
       "execution_count": 19,
->>>>>>> d3b0f4e8
       "metadata": {},
       "outputs": [],
       "source": [
@@ -64,11 +42,7 @@
     },
     {
       "cell_type": "code",
-<<<<<<< HEAD
-      "execution_count": 3,
-=======
       "execution_count": 20,
->>>>>>> d3b0f4e8
       "metadata": {},
       "outputs": [
         {
@@ -77,11 +51,7 @@
               "[Volume(name='test_data', path='test_data/')]"
             ]
           },
-<<<<<<< HEAD
-          "execution_count": 3,
-=======
           "execution_count": 20,
->>>>>>> d3b0f4e8
           "metadata": {},
           "output_type": "execute_result"
         }
@@ -100,11 +70,7 @@
     },
     {
       "cell_type": "code",
-<<<<<<< HEAD
-      "execution_count": 4,
-=======
       "execution_count": 21,
->>>>>>> d3b0f4e8
       "metadata": {},
       "outputs": [
         {
@@ -130,11 +96,7 @@
               " Measurement:       Land Cover (0: Water Bodies, 1: Evergreen Needleleaf Forests, 2: Evergreen Broadleaf Forests, 3: Deciduous Needleleaf Forests, 4: Deciduous Broadleleaf Forests, 5: Mixed Forests, 6: Closed Shrublands, 7: Open Shrublands, 8: Woody Savannas, 9: Savannas, 10: Grasslands, 11: Permanent Wtlands, 12: Croplands, 13: Urban and Built-Up, 14: Cropland-Natural Vegetation Mosaics, 15: Snow and Ice, 16: Barren or Sparsely Vegetated)}"
             ]
           },
-<<<<<<< HEAD
-          "execution_count": 4,
-=======
           "execution_count": 21,
->>>>>>> d3b0f4e8
           "metadata": {},
           "output_type": "execute_result"
         }
@@ -218,21 +180,6 @@
     },
     {
       "cell_type": "code",
-<<<<<<< HEAD
-      "execution_count": 5,
-      "metadata": {},
-      "outputs": [
-        {
-          "ename": "TypeError",
-          "evalue": "LinearGradientColorizer.__init__() got an unexpected keyword argument 'type'",
-          "output_type": "error",
-          "traceback": [
-            "\u001b[0;31m---------------------------------------------------------------------------\u001b[0m",
-            "\u001b[0;31mTypeError\u001b[0m                                 Traceback (most recent call last)",
-            "Cell \u001b[0;32mIn[5], line 7\u001b[0m\n\u001b[1;32m      1\u001b[0m add_dataset_properties \u001b[39m=\u001b[39m ge\u001b[39m.\u001b[39mDatasetProperties( \n\u001b[1;32m      2\u001b[0m     name \u001b[39m=\u001b[39m \u001b[39m\"\u001b[39m\u001b[39mLand Cover\u001b[39m\u001b[39m\"\u001b[39m,\n\u001b[1;32m      3\u001b[0m     source_operator \u001b[39m=\u001b[39m \u001b[39m\"\u001b[39m\u001b[39mGdalSource\u001b[39m\u001b[39m\"\u001b[39m,\n\u001b[1;32m      4\u001b[0m     description \u001b[39m=\u001b[39m \u001b[39m\"\u001b[39m\u001b[39mLand Cover\u001b[39m\u001b[39m\"\u001b[39m,\n\u001b[1;32m      5\u001b[0m     symbology \u001b[39m=\u001b[39m ge\u001b[39m.\u001b[39mRasterSymbology(\n\u001b[1;32m      6\u001b[0m       opacity \u001b[39m=\u001b[39m \u001b[39m1.0\u001b[39m,\n\u001b[0;32m----> 7\u001b[0m       colorizer \u001b[39m=\u001b[39m ge\u001b[39m.\u001b[39;49mLinearGradientColorizer(\n\u001b[1;32m      8\u001b[0m         \u001b[39mtype\u001b[39;49m\u001b[39m=\u001b[39;49m\u001b[39m'\u001b[39;49m\u001b[39mlinearGradient\u001b[39;49m\u001b[39m'\u001b[39;49m, \n\u001b[1;32m      9\u001b[0m         breakpoints\u001b[39m=\u001b[39;49m[\n\u001b[1;32m     10\u001b[0m           ge\u001b[39m.\u001b[39;49mColorBreakpoint(value\u001b[39m=\u001b[39;49m\u001b[39m0\u001b[39;49m, color\u001b[39m=\u001b[39;49m(\u001b[39m0\u001b[39;49m, \u001b[39m0\u001b[39;49m, \u001b[39m255\u001b[39;49m, \u001b[39m255\u001b[39;49m)),\n\u001b[1;32m     11\u001b[0m           ge\u001b[39m.\u001b[39;49mColorBreakpoint(value\u001b[39m=\u001b[39;49m\u001b[39m8\u001b[39;49m, color\u001b[39m=\u001b[39;49m(\u001b[39m0\u001b[39;49m, \u001b[39m255\u001b[39;49m, \u001b[39m0\u001b[39;49m, \u001b[39m255\u001b[39;49m)),\n\u001b[1;32m     12\u001b[0m           ge\u001b[39m.\u001b[39;49mColorBreakpoint(value\u001b[39m=\u001b[39;49m\u001b[39m16\u001b[39;49m, color\u001b[39m=\u001b[39;49m(\u001b[39m255\u001b[39;49m, \u001b[39m0\u001b[39;49m, \u001b[39m0\u001b[39;49m, \u001b[39m255\u001b[39;49m))\n\u001b[1;32m     13\u001b[0m         ],\n\u001b[1;32m     14\u001b[0m         no_data_color\u001b[39m=\u001b[39;49m (\u001b[39m0\u001b[39;49m, \u001b[39m0\u001b[39;49m, \u001b[39m0\u001b[39;49m, \u001b[39m0\u001b[39;49m),\n\u001b[1;32m     15\u001b[0m         over_color\u001b[39m=\u001b[39;49m (\u001b[39m0\u001b[39;49m, \u001b[39m0\u001b[39;49m, \u001b[39m0\u001b[39;49m, \u001b[39m0\u001b[39;49m),\n\u001b[1;32m     16\u001b[0m         under_color\u001b[39m=\u001b[39;49m (\u001b[39m0\u001b[39;49m, \u001b[39m0\u001b[39;49m, \u001b[39m0\u001b[39;49m, \u001b[39m0\u001b[39;49m)\n\u001b[1;32m     17\u001b[0m       )\n\u001b[1;32m     18\u001b[0m     ),\n\u001b[1;32m     19\u001b[0m     provenance\u001b[39m=\u001b[39m[ge\u001b[39m.\u001b[39mProvenance(\n\u001b[1;32m     20\u001b[0m       citation\u001b[39m=\u001b[39m\u001b[39m\"\u001b[39m\u001b[39mThe data was obtained from <https://lpdaac.usgs.gov/products/mcd12c1v006>. The layer Majority_Land_Cover_Type_1 was extracted, downscaled and saved as landcover.tif.\u001b[39m\u001b[39m\"\u001b[39m,\n\u001b[1;32m     21\u001b[0m       uri\u001b[39m=\u001b[39m\u001b[39m\"\u001b[39m\u001b[39mhttps://lpdaac.usgs.gov/products/mcd12c1v006/\u001b[39m\u001b[39m\"\u001b[39m,\n\u001b[1;32m     22\u001b[0m       license\u001b[39m=\u001b[39m\u001b[39m\"\u001b[39m\u001b[39mAll data distributed by the LP DAAC contain no restrictions on the data reuse. (https://lpdaac.usgs.gov/resources/faqs/#am-i-allowed-to-reuse-lp-daac-data).\u001b[39m\u001b[39m\"\u001b[39m\n\u001b[1;32m     23\u001b[0m     )],\n\u001b[1;32m     24\u001b[0m \n\u001b[1;32m     25\u001b[0m \n\u001b[1;32m     26\u001b[0m )\n\u001b[1;32m     28\u001b[0m add_dataset_properties\u001b[39m.\u001b[39mto_api_dict()\n",
-            "\u001b[0;31mTypeError\u001b[0m: LinearGradientColorizer.__init__() got an unexpected keyword argument 'type'"
-          ]
-=======
       "execution_count": 22,
       "metadata": {},
       "outputs": [
@@ -260,7 +207,6 @@
           "execution_count": 22,
           "metadata": {},
           "output_type": "execute_result"
->>>>>>> d3b0f4e8
         }
       ],
       "source": [
@@ -302,34 +248,24 @@
     },
     {
       "cell_type": "code",
-<<<<<<< HEAD
-      "execution_count": null,
-      "metadata": {},
-      "outputs": [],
+      "execution_count": 23,
+      "metadata": {},
+      "outputs": [
+        {
+          "data": {
+            "text/plain": [
+              "429ee68f-e082-4236-8dde-4b42197d2fa6"
+            ]
+          },
+          "execution_count": 23,
+          "metadata": {},
+          "output_type": "execute_result"
+        }
+      ],
       "source": [
         "volume = volumes[0]\n",
         "\n",
-        "dataset_id = ge.add_public_raster_dataset(volumes[0].name, add_dataset_properties, meta_data)\n",
-=======
-      "execution_count": 23,
-      "metadata": {},
-      "outputs": [
-        {
-          "data": {
-            "text/plain": [
-              "429ee68f-e082-4236-8dde-4b42197d2fa6"
-            ]
-          },
-          "execution_count": 23,
-          "metadata": {},
-          "output_type": "execute_result"
-        }
-      ],
-      "source": [
-        "volume = volumes[0]\n",
-        "\n",
         "dataset_id = ge.add_dataset(volumes[0], add_dataset_properties, meta_data)\n",
->>>>>>> d3b0f4e8
         "\n",
         "dataset_id"
       ]
@@ -343,11 +279,6 @@
     },
     {
       "cell_type": "code",
-<<<<<<< HEAD
-      "execution_count": null,
-      "metadata": {},
-      "outputs": [],
-=======
       "execution_count": 24,
       "metadata": {},
       "outputs": [
@@ -364,7 +295,6 @@
           "output_type": "execute_result"
         }
       ],
->>>>>>> d3b0f4e8
       "source": [
         "ge.reset()\n",
         "ge.initialize(\"http://localhost:3030/api\")\n",
@@ -394,11 +324,6 @@
     },
     {
       "cell_type": "code",
-<<<<<<< HEAD
-      "execution_count": null,
-      "metadata": {},
-      "outputs": [],
-=======
       "execution_count": 25,
       "metadata": {},
       "outputs": [
@@ -423,7 +348,6 @@
           "output_type": "display_data"
         }
       ],
->>>>>>> d3b0f4e8
       "source": [
         "time = datetime.strptime(\n",
         "    '2014-04-01T12:00:00.000Z', \"%Y-%m-%dT%H:%M:%S.%f%z\")\n",
@@ -449,11 +373,7 @@
     },
     {
       "cell_type": "code",
-<<<<<<< HEAD
-      "execution_count": null,
-=======
       "execution_count": 26,
->>>>>>> d3b0f4e8
       "metadata": {},
       "outputs": [],
       "source": [
@@ -473,11 +393,6 @@
     },
     {
       "cell_type": "code",
-<<<<<<< HEAD
-      "execution_count": null,
-      "metadata": {},
-      "outputs": [],
-=======
       "execution_count": 27,
       "metadata": {},
       "outputs": [
@@ -489,7 +404,6 @@
           ]
         }
       ],
->>>>>>> d3b0f4e8
       "source": [
         "try:\n",
         "    data = workflow.get_xarray(\n",
