{
 "cells": [
  {
   "attachments": {},
   "cell_type": "markdown",
   "metadata": {},
   "source": [
    "# Loading and modifying layers and layer collections"
   ]
  },
  {
   "cell_type": "code",
   "execution_count": 1,
   "metadata": {},
   "outputs": [],
   "source": [
    "from datetime import datetime\n",
    "\n",
    "import geoengine as ge"
   ]
  },
  {
   "cell_type": "code",
   "execution_count": 2,
   "metadata": {},
   "outputs": [],
   "source": [
    "ge.initialize(\"http://localhost:3030/api\", credentials=(\"admin@localhost\", \"adminadmin\"))"
   ]
  },
  {
   "attachments": {},
   "cell_type": "markdown",
   "metadata": {},
   "source": [
    "## Retrieve layer collections"
   ]
  },
  {
   "cell_type": "code",
   "execution_count": 3,
   "metadata": {},
   "outputs": [
    {
     "data": {
      "text/html": [
       "<table><thead><tr><th colspan=\"2\">Layer Collection</th></tr></thead><tbody><tr><th>name</th><td>Layer Providers</td></tr><tr><th>description</th><td>All available Geo Engine layer providers</td></tr><tr><th>id</th><td>f2424474-ef24-4c18-ab84-68592e12ce48</td></tr><tr><th>provider id</th><td>1c3b8042-300b-485c-95b5-0147d9dc068d</td></tr><tr><th rowspan=\"7\">items</th><td><table><thead><tr><th colspan=\"2\">Layer Collection</th></tr></thead><tbody><tr><th>name</th><td>Data Catalog</td></tr><tr><th>description</th><td>Catalog of data and workflows</td></tr><tr><th>id</th><td>05102bb3-a855-4a37-8a8a-30026a91fef1</td></tr><tr><th>provider id</th><td>ce5e84db-cbf9-48a2-9a32-d4b7cc56ea74</td></tr></tbody></table></td></tr><tr><td><table><thead><tr><th colspan=\"2\">Layer Collection</th></tr></thead><tbody><tr><th>name</th><td>Personal Data Catalog</td></tr><tr><th>description</th><td>Catalog of your personal data and workflows.</td></tr><tr><th>id</th><td>root</td></tr><tr><th>provider id</th><td>cbb21ee3-d15d-45c5-a175-66964adf4e85</td></tr></tbody></table></td></tr><tr><td><table><thead><tr><th colspan=\"2\">Layer Collection</th></tr></thead><tbody><tr><th>name</th><td>Element 84 AWS STAC</td></tr><tr><th>description</th><td>Sentinel-2 L2A COGs hosted on AWS by Element 84</td></tr><tr><th>id</th><td>SentinelS2L2ACogs</td></tr><tr><th>provider id</th><td>5779494c-f3a2-48b3-8a2d-5fbba8c5b6c5</td></tr></tbody></table></td></tr><tr><td><table><thead><tr><th colspan=\"2\">Layer Collection</th></tr></thead><tbody><tr><th>name</th><td>Copernicus Dataspace</td></tr><tr><th>description</th><td></td></tr><tr><th>id</th><td>datasets</td></tr><tr><th>provider id</th><td>2e44e5ab-0f93-467b-8599-9b5b6339d5cd</td></tr></tbody></table></td></tr><tr><td><table><thead><tr><th colspan=\"2\">Layer Collection</th></tr></thead><tbody><tr><th>name</th><td>EBV Portal</td></tr><tr><th>description</th><td>Access to EBV Portal data</td></tr><tr><th>id</th><td>classes</td></tr><tr><th>provider id</th><td>77d0bf11-986e-43f5-b11d-898321f1854c</td></tr></tbody></table></td></tr><tr><td><table><thead><tr><th colspan=\"2\">Layer Collection</th></tr></thead><tbody><tr><th>name</th><td>GBIF</td></tr><tr><th>description</th><td>Access to GBIF occurrence data</td></tr><tr><th>id</th><td>select</td></tr><tr><th>provider id</th><td>1c01dbb9-e3ab-f9a2-06f5-228ba4b6bf7a</td></tr></tbody></table></td></tr><tr><td><table><thead><tr><th colspan=\"2\">Layer Collection</th></tr></thead><tbody><tr><th>name</th><td>Open Weather</td></tr><tr><th>description</th><td>Access to Open Weather data</td></tr><tr><th>id</th><td>collections</td></tr><tr><th>provider id</th><td>0668d980-6c82-47c4-b1d9-1096f6770666</td></tr></tbody></table></td></tr></tbody></table>"
      ],
      "text/plain": [
       "Layer Collection\n",
       "name: Layer Providers\n",
       "description: All available Geo Engine layer providers\n",
       "id: f2424474-ef24-4c18-ab84-68592e12ce48\n",
       "provider id: 1c3b8042-300b-485c-95b5-0147d9dc068d\n",
       "items: Layer Collection\n",
       "name: Data Catalog\n",
       "description: Catalog of data and workflows\n",
       "id: 05102bb3-a855-4a37-8a8a-30026a91fef1\n",
       "provider id: ce5e84db-cbf9-48a2-9a32-d4b7cc56ea74\n",
       "\n",
       "       Layer Collection\n",
       "name: Personal Data Catalog\n",
       "description: Catalog of your personal data and workflows.\n",
       "id: root\n",
       "provider id: cbb21ee3-d15d-45c5-a175-66964adf4e85\n",
       "\n",
       "       Layer Collection\n",
       "name: Element 84 AWS STAC\n",
       "description: Sentinel-2 L2A COGs hosted on AWS by Element 84\n",
       "id: SentinelS2L2ACogs\n",
       "provider id: 5779494c-f3a2-48b3-8a2d-5fbba8c5b6c5\n",
       "\n",
       "       Layer Collection\n",
       "name: Copernicus Dataspace\n",
       "description: \n",
       "id: datasets\n",
       "provider id: 2e44e5ab-0f93-467b-8599-9b5b6339d5cd\n",
       "\n",
       "       Layer Collection\n",
       "name: EBV Portal\n",
       "description: Access to EBV Portal data\n",
       "id: classes\n",
       "provider id: 77d0bf11-986e-43f5-b11d-898321f1854c\n",
       "\n",
       "       Layer Collection\n",
       "name: GBIF\n",
       "description: Access to GBIF occurrence data\n",
       "id: select\n",
       "provider id: 1c01dbb9-e3ab-f9a2-06f5-228ba4b6bf7a\n",
       "\n",
       "       Layer Collection\n",
       "name: Open Weather\n",
       "description: Access to Open Weather data\n",
       "id: collections\n",
       "provider id: 0668d980-6c82-47c4-b1d9-1096f6770666\n"
      ]
     },
     "execution_count": 3,
     "metadata": {},
     "output_type": "execute_result"
    }
   ],
   "source": [
    "root_collection = ge.layer_collection()\n",
    "root_collection"
   ]
  },
  {
   "cell_type": "code",
   "execution_count": 4,
   "metadata": {},
   "outputs": [
    {
     "data": {
      "text/html": [
       "<table><thead><tr><th colspan=\"2\">Layer Collection</th></tr></thead><tbody><tr><th>name</th><td>Layers</td></tr><tr><th>description</th><td>All available Geo Engine layers</td></tr><tr><th>id</th><td>05102bb3-a855-4a37-8a8a-30026a91fef1</td></tr><tr><th>provider id</th><td>ce5e84db-cbf9-48a2-9a32-d4b7cc56ea74</td></tr><tr><th rowspan=\"3\">items</th><td><table><thead><tr><th colspan=\"2\">Layer Collection</th></tr></thead><tbody><tr><th>name</th><td>An empty collection</td></tr><tr><th>description</th><td>There is nothing here</td></tr><tr><th>id</th><td>a29f77cc-51ce-466b-86ef-d0ab2170bc0a</td></tr><tr><th>provider id</th><td>ce5e84db-cbf9-48a2-9a32-d4b7cc56ea74</td></tr></tbody></table></td></tr><tr><td><table><thead><tr><th colspan=\"2\">Layer Collection</th></tr></thead><tbody><tr><th>name</th><td>A test collection</td></tr><tr><th>description</th><td>Some layers for testing and an empty subcollection</td></tr><tr><th>id</th><td>272bf675-2e27-4412-824c-287c1e6841ac</td></tr><tr><th>provider id</th><td>ce5e84db-cbf9-48a2-9a32-d4b7cc56ea74</td></tr></tbody></table></td></tr><tr><td><table><thead><tr><th colspan=\"2\">Layer Collection</th></tr></thead><tbody><tr><th>name</th><td>Unsorted</td></tr><tr><th>description</th><td>Unsorted Layers</td></tr><tr><th>id</th><td>ffb2dd9e-f5ad-427c-b7f1-c9a0c7a0ae3f</td></tr><tr><th>provider id</th><td>ce5e84db-cbf9-48a2-9a32-d4b7cc56ea74</td></tr></tbody></table></td></tr></tbody></table>"
      ],
      "text/plain": [
       "Layer Collection\n",
       "name: Layers\n",
       "description: All available Geo Engine layers\n",
       "id: 05102bb3-a855-4a37-8a8a-30026a91fef1\n",
       "provider id: ce5e84db-cbf9-48a2-9a32-d4b7cc56ea74\n",
       "items: Layer Collection\n",
       "name: An empty collection\n",
       "description: There is nothing here\n",
       "id: a29f77cc-51ce-466b-86ef-d0ab2170bc0a\n",
       "provider id: ce5e84db-cbf9-48a2-9a32-d4b7cc56ea74\n",
       "\n",
       "       Layer Collection\n",
       "name: A test collection\n",
       "description: Some layers for testing and an empty subcollection\n",
       "id: 272bf675-2e27-4412-824c-287c1e6841ac\n",
       "provider id: ce5e84db-cbf9-48a2-9a32-d4b7cc56ea74\n",
       "\n",
       "       Layer Collection\n",
       "name: Unsorted\n",
       "description: Unsorted Layers\n",
       "id: ffb2dd9e-f5ad-427c-b7f1-c9a0c7a0ae3f\n",
       "provider id: ce5e84db-cbf9-48a2-9a32-d4b7cc56ea74\n"
      ]
     },
     "execution_count": 4,
     "metadata": {},
     "output_type": "execute_result"
    }
   ],
   "source": [
    "root_of_layerdb = root_collection.items[0].load()\n",
    "root_of_layerdb"
   ]
  },
  {
   "cell_type": "code",
   "execution_count": null,
   "metadata": {},
   "outputs": [
    {
     "data": {
      "text/html": [
       "<table><thead><tr><th colspan=\"2\">Layer Collection</th></tr></thead><tbody><tr><th>name</th><td>A test collection</td></tr><tr><th>description</th><td>Some layers for testing and an empty subcollection</td></tr><tr><th>id</th><td>272bf675-2e27-4412-824c-287c1e6841ac</td></tr><tr><th>provider id</th><td>ce5e84db-cbf9-48a2-9a32-d4b7cc56ea74</td></tr><tr><th rowspan=\"5\">items</th><td><table><thead><tr><th colspan=\"2\">Layer Collection</th></tr></thead><tbody><tr><th>name</th><td>An empty collection</td></tr><tr><th>description</th><td>There is nothing here</td></tr><tr><th>id</th><td>a29f77cc-51ce-466b-86ef-d0ab2170bc0a</td></tr><tr><th>provider id</th><td>ce5e84db-cbf9-48a2-9a32-d4b7cc56ea74</td></tr></tbody></table></td></tr><tr><td><table><thead><tr><th colspan=\"2\">Layer</th></tr></thead><tbody><tr><th>name</th><td>Natural Earth II – R</td></tr><tr><th>description</th><td>A raster with one band (R from RGB)</td></tr><tr><th>id</th><td>52ef9e16-acd1-4c61-9a80-7d5b335d0d5a</td></tr><tr><th>provider id</th><td>ce5e84db-cbf9-48a2-9a32-d4b7cc56ea74</td></tr></tbody></table></td></tr><tr><td><table><thead><tr><th colspan=\"2\">Layer</th></tr></thead><tbody><tr><th>name</th><td>Natural Earth II – RGB</td></tr><tr><th>description</th><td>A raster with three bands for RGB visualization</td></tr><tr><th>id</th><td>83866f7b-dcee-47b8-9242-e5636ceaf402</td></tr><tr><th>provider id</th><td>ce5e84db-cbf9-48a2-9a32-d4b7cc56ea74</td></tr></tbody></table></td></tr><tr><td><table><thead><tr><th colspan=\"2\">Layer</th></tr></thead><tbody><tr><th>name</th><td>Ports in Germany</td></tr><tr><th>description</th><td>Natural Earth Ports point filtered with Germany polygon</td></tr><tr><th>id</th><td>b75db46e-2b9a-4a86-b33f-bc06a73cd711</td></tr><tr><th>provider id</th><td>ce5e84db-cbf9-48a2-9a32-d4b7cc56ea74</td></tr></tbody></table></td></tr><tr><td><table><thead><tr><th colspan=\"2\">Layer</th></tr></thead><tbody><tr><th>name</th><td>Stacked Raster</td></tr><tr><th>description</th><td>A raster with two bands for testing</td></tr><tr><th>id</th><td>c078db52-2dc6-4838-ad75-340cefeab476</td></tr><tr><th>provider id</th><td>ce5e84db-cbf9-48a2-9a32-d4b7cc56ea74</td></tr></tbody></table></td></tr></tbody></table>"
      ],
      "text/plain": [
       "Layer Collection\n",
       "name: A test collection\n",
       "description: Some layers for testing and an empty subcollection\n",
       "id: 272bf675-2e27-4412-824c-287c1e6841ac\n",
       "provider id: ce5e84db-cbf9-48a2-9a32-d4b7cc56ea74\n",
       "items: Layer Collection\n",
       "name: An empty collection\n",
       "description: There is nothing here\n",
       "id: a29f77cc-51ce-466b-86ef-d0ab2170bc0a\n",
       "provider id: ce5e84db-cbf9-48a2-9a32-d4b7cc56ea74\n",
       "\n",
       "       Layer\n",
       "name: Natural Earth II – R\n",
       "description: A raster with one band (R from RGB)\n",
       "id: 52ef9e16-acd1-4c61-9a80-7d5b335d0d5a\n",
       "provider id: ce5e84db-cbf9-48a2-9a32-d4b7cc56ea74\n",
       "\n",
       "       Layer\n",
       "name: Natural Earth II – RGB\n",
       "description: A raster with three bands for RGB visualization\n",
       "id: 83866f7b-dcee-47b8-9242-e5636ceaf402\n",
       "provider id: ce5e84db-cbf9-48a2-9a32-d4b7cc56ea74\n",
       "\n",
       "       Layer\n",
       "name: Ports in Germany\n",
       "description: Natural Earth Ports point filtered with Germany polygon\n",
       "id: b75db46e-2b9a-4a86-b33f-bc06a73cd711\n",
       "provider id: ce5e84db-cbf9-48a2-9a32-d4b7cc56ea74\n",
       "\n",
       "       Layer\n",
       "name: Stacked Raster\n",
       "description: A raster with two bands for testing\n",
       "id: c078db52-2dc6-4838-ad75-340cefeab476\n",
       "provider id: ce5e84db-cbf9-48a2-9a32-d4b7cc56ea74\n"
      ]
     },
     "execution_count": 5,
     "metadata": {},
     "output_type": "execute_result"
    }
   ],
   "source": [
    "test_collection = root_of_layerdb.items[0].load()\n",
    "test_collection"
   ]
  },
  {
   "cell_type": "code",
   "execution_count": 6,
   "metadata": {},
   "outputs": [
    {
     "data": {
      "text/html": [
       "<table><thead><tr><th colspan=\"2\">Layer</th></tr></thead><tbody><tr><th>name</th><td>Ports in Germany</td></tr><tr><th>description</th><td>Natural Earth Ports point filtered with Germany polygon</td></tr><tr><th>id</th><td>b75db46e-2b9a-4a86-b33f-bc06a73cd711</td></tr><tr><th>provider id</th><td>ce5e84db-cbf9-48a2-9a32-d4b7cc56ea74</td></tr><tr><th>workflow</th><td align=\"left\"><pre>{\n",
       "    \"operator\": {\n",
       "        \"params\": {},\n",
       "        \"sources\": {\n",
       "            \"points\": {\n",
       "                \"type\": \"OgrSource\",\n",
       "                \"params\": {\n",
       "                    \"data\": \"ne_10m_ports\",\n",
       "                    \"attributeProjection\": null,\n",
       "                    \"attributeFilters\": null\n",
       "                }\n",
       "            },\n",
       "            \"polygons\": {\n",
       "                \"type\": \"OgrSource\",\n",
       "                \"params\": {\n",
       "                    \"data\": \"germany_outline\",\n",
       "                    \"attributeProjection\": null,\n",
       "                    \"attributeFilters\": null\n",
       "                }\n",
       "            }\n",
       "        },\n",
       "        \"type\": \"PointInPolygonFilter\"\n",
       "    },\n",
       "    \"type\": \"Vector\"\n",
       "}\n",
       "</pre></td></tr><tr><th>symbology</th><td align=\"left\">None</td></tr><tr><th>properties</th><td>[]\n",
       "</td></tr><tr><th>metadata</th><td>{}\n",
       "</td></tr></tbody></table>"
      ],
      "text/plain": [
       "Layer\n",
       "name: Ports in Germany\n",
       "description: Natural Earth Ports point filtered with Germany polygon\n",
       "id: b75db46e-2b9a-4a86-b33f-bc06a73cd711\n",
       "provider id: ce5e84db-cbf9-48a2-9a32-d4b7cc56ea74\n",
       "workflow: {'operator': {'params': {}, 'sources': {'points': {'type': 'OgrSource', 'params': {'data': 'ne_10m_ports', 'attributeProjection': None, 'attributeFilters': None}}, 'polygons': {'type': 'OgrSource', 'params': {'data': 'germany_outline', 'attributeProjection': None, 'attributeFilters': None}}}, 'type': 'PointInPolygonFilter'}, 'type': 'Vector'}\n",
       "symbology: None\n",
       "properties: []\n",
       "metadata: {}"
      ]
     },
     "execution_count": 6,
     "metadata": {},
     "output_type": "execute_result"
    }
   ],
   "source": [
    "layer = test_collection.get_items_by_name(name=\"Ports in Germany\")[0].load()\n",
    "layer"
   ]
  },
  {
   "cell_type": "code",
   "execution_count": null,
   "metadata": {},
   "outputs": [
    {
     "data": {
      "text/html": [
       "<div>\n",
       "<style scoped>\n",
       "    .dataframe tbody tr th:only-of-type {\n",
       "        vertical-align: middle;\n",
       "    }\n",
       "\n",
       "    .dataframe tbody tr th {\n",
       "        vertical-align: top;\n",
       "    }\n",
       "\n",
       "    .dataframe thead th {\n",
       "        text-align: right;\n",
       "    }\n",
       "</style>\n",
       "<table border=\"1\" class=\"dataframe\">\n",
       "  <thead>\n",
       "    <tr style=\"text-align: right;\">\n",
       "      <th></th>\n",
       "      <th>geometry</th>\n",
       "      <th>name</th>\n",
       "      <th>scalerank</th>\n",
       "      <th>natlscale</th>\n",
       "      <th>featurecla</th>\n",
       "      <th>website</th>\n",
       "      <th>start</th>\n",
       "      <th>end</th>\n",
       "    </tr>\n",
       "  </thead>\n",
       "  <tbody>\n",
       "    <tr>\n",
       "      <th>0</th>\n",
       "      <td>POINT (8.70724 53.86472)</td>\n",
       "      <td>Cuxhaven</td>\n",
       "      <td>8</td>\n",
       "      <td>5.0</td>\n",
       "      <td>Port</td>\n",
       "      <td>www.cuxport.de</td>\n",
       "      <td>NaT</td>\n",
       "      <td>NaT</td>\n",
       "    </tr>\n",
       "    <tr>\n",
       "      <th>1</th>\n",
       "      <td>POINT (9.83581 54.47361)</td>\n",
       "      <td>Eckernforde</td>\n",
       "      <td>8</td>\n",
       "      <td>5.0</td>\n",
       "      <td>Port</td>\n",
       "      <td>www.stadtwerke-eckernfoerde.de</td>\n",
       "      <td>NaT</td>\n",
       "      <td>NaT</td>\n",
       "    </tr>\n",
       "    <tr>\n",
       "      <th>2</th>\n",
       "      <td>POINT (8.48952 53.48750)</td>\n",
       "      <td>Nordenham</td>\n",
       "      <td>8</td>\n",
       "      <td>5.0</td>\n",
       "      <td>Port</td>\n",
       "      <td>None</td>\n",
       "      <td>NaT</td>\n",
       "      <td>NaT</td>\n",
       "    </tr>\n",
       "    <tr>\n",
       "      <th>3</th>\n",
       "      <td>POINT (7.36896 53.09639)</td>\n",
       "      <td>Papenburg</td>\n",
       "      <td>8</td>\n",
       "      <td>5.0</td>\n",
       "      <td>Port</td>\n",
       "      <td>None</td>\n",
       "      <td>NaT</td>\n",
       "      <td>NaT</td>\n",
       "    </tr>\n",
       "    <tr>\n",
       "      <th>4</th>\n",
       "      <td>POINT (11.43916 53.90639)</td>\n",
       "      <td>Wismar</td>\n",
       "      <td>8</td>\n",
       "      <td>5.0</td>\n",
       "      <td>Port</td>\n",
       "      <td>www.hafen-wismar.de</td>\n",
       "      <td>NaT</td>\n",
       "      <td>NaT</td>\n",
       "    </tr>\n",
       "    <tr>\n",
       "      <th>5</th>\n",
       "      <td>POINT (10.86826 53.95222)</td>\n",
       "      <td>Travemunde</td>\n",
       "      <td>7</td>\n",
       "      <td>10.0</td>\n",
       "      <td>Port</td>\n",
       "      <td>None</td>\n",
       "      <td>NaT</td>\n",
       "      <td>NaT</td>\n",
       "    </tr>\n",
       "    <tr>\n",
       "      <th>6</th>\n",
       "      <td>POINT (7.19287 53.34611)</td>\n",
       "      <td>Emden</td>\n",
       "      <td>6</td>\n",
       "      <td>20.0</td>\n",
       "      <td>Port</td>\n",
       "      <td>www.seaport-emden.de</td>\n",
       "      <td>NaT</td>\n",
       "      <td>NaT</td>\n",
       "    </tr>\n",
       "    <tr>\n",
       "      <th>7</th>\n",
       "      <td>POINT (9.43687 54.80333)</td>\n",
       "      <td>Flensburg</td>\n",
       "      <td>6</td>\n",
       "      <td>20.0</td>\n",
       "      <td>Port</td>\n",
       "      <td>www.flensburg-tourismus.de</td>\n",
       "      <td>NaT</td>\n",
       "      <td>NaT</td>\n",
       "    </tr>\n",
       "    <tr>\n",
       "      <th>8</th>\n",
       "      <td>POINT (8.12214 53.53000)</td>\n",
       "      <td>Wilhelmshaven</td>\n",
       "      <td>6</td>\n",
       "      <td>20.0</td>\n",
       "      <td>Port</td>\n",
       "      <td>www.wilhelmshaven-port.de</td>\n",
       "      <td>NaT</td>\n",
       "      <td>NaT</td>\n",
       "    </tr>\n",
       "    <tr>\n",
       "      <th>9</th>\n",
       "      <td>POINT (8.75106 53.09750)</td>\n",
       "      <td>Bremen</td>\n",
       "      <td>5</td>\n",
       "      <td>30.0</td>\n",
       "      <td>Port</td>\n",
       "      <td>www.bremen-ports.de</td>\n",
       "      <td>NaT</td>\n",
       "      <td>NaT</td>\n",
       "    </tr>\n",
       "    <tr>\n",
       "      <th>10</th>\n",
       "      <td>POINT (9.95848 53.52472)</td>\n",
       "      <td>Hamburg</td>\n",
       "      <td>5</td>\n",
       "      <td>30.0</td>\n",
       "      <td>Port</td>\n",
       "      <td>www.hafen-hamburg.de</td>\n",
       "      <td>NaT</td>\n",
       "      <td>NaT</td>\n",
       "    </tr>\n",
       "    <tr>\n",
       "      <th>11</th>\n",
       "      <td>POINT (8.55300 53.56361)</td>\n",
       "      <td>Bremerhaven</td>\n",
       "      <td>3</td>\n",
       "      <td>75.0</td>\n",
       "      <td>Port</td>\n",
       "      <td>www.bremen-ports.de</td>\n",
       "      <td>NaT</td>\n",
       "      <td>NaT</td>\n",
       "    </tr>\n",
       "    <tr>\n",
       "      <th>12</th>\n",
       "      <td>POINT (12.11790 54.15250)</td>\n",
       "      <td>Rostock</td>\n",
       "      <td>3</td>\n",
       "      <td>75.0</td>\n",
       "      <td>Port</td>\n",
       "      <td>www.rostock-port.de</td>\n",
       "      <td>NaT</td>\n",
       "      <td>NaT</td>\n",
       "    </tr>\n",
       "  </tbody>\n",
       "</table>\n",
       "</div>"
      ],
      "text/plain": [
       "                     geometry           name  scalerank  natlscale featurecla  \\\n",
       "0    POINT (8.70724 53.86472)       Cuxhaven          8        5.0       Port   \n",
       "1    POINT (9.83581 54.47361)    Eckernforde          8        5.0       Port   \n",
       "2    POINT (8.48952 53.48750)      Nordenham          8        5.0       Port   \n",
       "3    POINT (7.36896 53.09639)      Papenburg          8        5.0       Port   \n",
       "4   POINT (11.43916 53.90639)         Wismar          8        5.0       Port   \n",
       "5   POINT (10.86826 53.95222)     Travemunde          7       10.0       Port   \n",
       "6    POINT (7.19287 53.34611)          Emden          6       20.0       Port   \n",
       "7    POINT (9.43687 54.80333)      Flensburg          6       20.0       Port   \n",
       "8    POINT (8.12214 53.53000)  Wilhelmshaven          6       20.0       Port   \n",
       "9    POINT (8.75106 53.09750)         Bremen          5       30.0       Port   \n",
       "10   POINT (9.95848 53.52472)        Hamburg          5       30.0       Port   \n",
       "11   POINT (8.55300 53.56361)    Bremerhaven          3       75.0       Port   \n",
       "12  POINT (12.11790 54.15250)        Rostock          3       75.0       Port   \n",
       "\n",
       "                           website start end  \n",
       "0                   www.cuxport.de   NaT NaT  \n",
       "1   www.stadtwerke-eckernfoerde.de   NaT NaT  \n",
       "2                             None   NaT NaT  \n",
       "3                             None   NaT NaT  \n",
       "4              www.hafen-wismar.de   NaT NaT  \n",
       "5                             None   NaT NaT  \n",
       "6             www.seaport-emden.de   NaT NaT  \n",
       "7       www.flensburg-tourismus.de   NaT NaT  \n",
       "8        www.wilhelmshaven-port.de   NaT NaT  \n",
       "9              www.bremen-ports.de   NaT NaT  \n",
       "10            www.hafen-hamburg.de   NaT NaT  \n",
       "11             www.bremen-ports.de   NaT NaT  \n",
       "12             www.rostock-port.de   NaT NaT  "
      ]
     },
     "execution_count": 7,
     "metadata": {},
     "output_type": "execute_result"
    }
   ],
   "source": [
    "workflow = layer.as_workflow()\n",
    "\n",
    "time = datetime.strptime(\"2014-04-01T12:00:00.000Z\", \"%Y-%m-%dT%H:%M:%S.%f%z\")\n",
    "\n",
    "data = workflow.get_dataframe(\n",
    "    ge.QueryRectangle(\n",
    "        ge.BoundingBox2D(-111.533203125, -4.482421875, 114.345703125, 73.388671875),\n",
<<<<<<< HEAD
    "        ge.TimeInterval(time, time)\n",
=======
    "        ge.TimeInterval(time, time),\n",
    "        ge.SpatialResolution(0.1, 0.1),\n",
>>>>>>> 798243b7
    "    )\n",
    ")\n",
    "\n",
    "data"
   ]
  },
  {
   "attachments": {},
   "cell_type": "markdown",
   "metadata": {},
   "source": [
    "## Add collections and layers"
   ]
  },
  {
   "cell_type": "code",
   "execution_count": 8,
   "metadata": {},
   "outputs": [
    {
     "data": {
      "text/html": [
       "<table><thead><tr><th colspan=\"2\">Layer Collection</th></tr></thead><tbody><tr><th>name</th><td>Layers</td></tr><tr><th>description</th><td>All available Geo Engine layers</td></tr><tr><th>id</th><td>05102bb3-a855-4a37-8a8a-30026a91fef1</td></tr><tr><th>provider id</th><td>ce5e84db-cbf9-48a2-9a32-d4b7cc56ea74</td></tr><tr><th rowspan=\"4\">items</th><td><table><thead><tr><th colspan=\"2\">Layer Collection</th></tr></thead><tbody><tr><th>name</th><td>An empty collection</td></tr><tr><th>description</th><td>There is nothing here</td></tr><tr><th>id</th><td>a29f77cc-51ce-466b-86ef-d0ab2170bc0a</td></tr><tr><th>provider id</th><td>ce5e84db-cbf9-48a2-9a32-d4b7cc56ea74</td></tr></tbody></table></td></tr><tr><td><table><thead><tr><th colspan=\"2\">Layer Collection</th></tr></thead><tbody><tr><th>name</th><td>A test collection</td></tr><tr><th>description</th><td>Some layers for testing and an empty subcollection</td></tr><tr><th>id</th><td>272bf675-2e27-4412-824c-287c1e6841ac</td></tr><tr><th>provider id</th><td>ce5e84db-cbf9-48a2-9a32-d4b7cc56ea74</td></tr></tbody></table></td></tr><tr><td><table><thead><tr><th colspan=\"2\">Layer Collection</th></tr></thead><tbody><tr><th>name</th><td>my test collection</td></tr><tr><th>description</th><td>test description</td></tr><tr><th>id</th><td>af6cd540-ac23-4169-bd0d-a845d9e7aabd</td></tr><tr><th>provider id</th><td>ce5e84db-cbf9-48a2-9a32-d4b7cc56ea74</td></tr></tbody></table></td></tr><tr><td><table><thead><tr><th colspan=\"2\">Layer Collection</th></tr></thead><tbody><tr><th>name</th><td>Unsorted</td></tr><tr><th>description</th><td>Unsorted Layers</td></tr><tr><th>id</th><td>ffb2dd9e-f5ad-427c-b7f1-c9a0c7a0ae3f</td></tr><tr><th>provider id</th><td>ce5e84db-cbf9-48a2-9a32-d4b7cc56ea74</td></tr></tbody></table></td></tr></tbody></table>"
      ],
      "text/plain": [
       "Layer Collection\n",
       "name: Layers\n",
       "description: All available Geo Engine layers\n",
       "id: 05102bb3-a855-4a37-8a8a-30026a91fef1\n",
       "provider id: ce5e84db-cbf9-48a2-9a32-d4b7cc56ea74\n",
       "items: Layer Collection\n",
       "name: An empty collection\n",
       "description: There is nothing here\n",
       "id: a29f77cc-51ce-466b-86ef-d0ab2170bc0a\n",
       "provider id: ce5e84db-cbf9-48a2-9a32-d4b7cc56ea74\n",
       "\n",
       "       Layer Collection\n",
       "name: A test collection\n",
       "description: Some layers for testing and an empty subcollection\n",
       "id: 272bf675-2e27-4412-824c-287c1e6841ac\n",
       "provider id: ce5e84db-cbf9-48a2-9a32-d4b7cc56ea74\n",
       "\n",
       "       Layer Collection\n",
       "name: my test collection\n",
       "description: test description\n",
       "id: af6cd540-ac23-4169-bd0d-a845d9e7aabd\n",
       "provider id: ce5e84db-cbf9-48a2-9a32-d4b7cc56ea74\n",
       "\n",
       "       Layer Collection\n",
       "name: Unsorted\n",
       "description: Unsorted Layers\n",
       "id: ffb2dd9e-f5ad-427c-b7f1-c9a0c7a0ae3f\n",
       "provider id: ce5e84db-cbf9-48a2-9a32-d4b7cc56ea74\n"
      ]
     },
     "execution_count": 8,
     "metadata": {},
     "output_type": "execute_result"
    }
   ],
   "source": [
    "root_of_layerdb.add_collection(\"my test collection\", \"test description\")\n",
    "root_of_layerdb = root_of_layerdb.reload()\n",
    "root_of_layerdb"
   ]
  },
  {
   "cell_type": "code",
   "execution_count": 9,
   "metadata": {},
   "outputs": [
    {
     "data": {
      "text/html": [
       "<table><thead><tr><th colspan=\"2\">Layer Collection</th></tr></thead><tbody><tr><th>name</th><td>my test collection</td></tr><tr><th>description</th><td>test description</td></tr><tr><th>id</th><td>af6cd540-ac23-4169-bd0d-a845d9e7aabd</td></tr><tr><th>provider id</th><td>ce5e84db-cbf9-48a2-9a32-d4b7cc56ea74</td></tr></tbody></table>"
      ],
      "text/plain": [
       "Layer Collection\n",
       "name: my test collection\n",
       "description: test description\n",
       "id: af6cd540-ac23-4169-bd0d-a845d9e7aabd\n",
       "provider id: ce5e84db-cbf9-48a2-9a32-d4b7cc56ea74"
      ]
     },
     "execution_count": 9,
     "metadata": {},
     "output_type": "execute_result"
    }
   ],
   "source": [
    "test_collection = root_of_layerdb.get_items_by_name(\"my test collection\")[0].load()\n",
    "test_collection"
   ]
  },
  {
   "cell_type": "code",
   "execution_count": 10,
   "metadata": {},
   "outputs": [
    {
     "data": {
      "text/html": [
       "<table><thead><tr><th colspan=\"2\">Layer Collection</th></tr></thead><tbody><tr><th>name</th><td>my test collection</td></tr><tr><th>description</th><td>test description</td></tr><tr><th>id</th><td>af6cd540-ac23-4169-bd0d-a845d9e7aabd</td></tr><tr><th>provider id</th><td>ce5e84db-cbf9-48a2-9a32-d4b7cc56ea74</td></tr><tr><th rowspan=\"2\">items</th><td><table><thead><tr><th colspan=\"2\">Layer Collection</th></tr></thead><tbody><tr><th>name</th><td>sub collection</td></tr><tr><th>description</th><td>another description</td></tr><tr><th>id</th><td>c830bedd-7c18-4211-87f3-993b483d6ca0</td></tr><tr><th>provider id</th><td>ce5e84db-cbf9-48a2-9a32-d4b7cc56ea74</td></tr></tbody></table></td></tr><tr><td><table><thead><tr><th colspan=\"2\">Layer</th></tr></thead><tbody><tr><th>name</th><td>ports clone</td></tr><tr><th>description</th><td>test description</td></tr><tr><th>id</th><td>7a18930c-f3ec-4e21-9017-2b87010fd11a</td></tr><tr><th>provider id</th><td>ce5e84db-cbf9-48a2-9a32-d4b7cc56ea74</td></tr></tbody></table></td></tr></tbody></table>"
      ],
      "text/plain": [
       "Layer Collection\n",
       "name: my test collection\n",
       "description: test description\n",
       "id: af6cd540-ac23-4169-bd0d-a845d9e7aabd\n",
       "provider id: ce5e84db-cbf9-48a2-9a32-d4b7cc56ea74\n",
       "items: Layer Collection\n",
       "name: sub collection\n",
       "description: another description\n",
       "id: c830bedd-7c18-4211-87f3-993b483d6ca0\n",
       "provider id: ce5e84db-cbf9-48a2-9a32-d4b7cc56ea74\n",
       "\n",
       "       Layer\n",
       "name: ports clone\n",
       "description: test description\n",
       "id: 7a18930c-f3ec-4e21-9017-2b87010fd11a\n",
       "provider id: ce5e84db-cbf9-48a2-9a32-d4b7cc56ea74\n"
      ]
     },
     "execution_count": 10,
     "metadata": {},
     "output_type": "execute_result"
    }
   ],
   "source": [
    "test_collection.add_collection(\"sub collection\", \"another description\")\n",
    "\n",
    "test_collection.add_layer(\n",
    "    name=\"ports clone\",\n",
    "    description=\"test description\",\n",
    "    workflow={\n",
    "        \"type\": \"Vector\",\n",
    "        \"operator\": {\n",
    "            \"type\": \"PointInPolygonFilter\",\n",
    "            \"params\": {},\n",
    "            \"sources\": {\n",
    "                \"points\": {\n",
    "                    \"type\": \"OgrSource\",\n",
    "                    \"params\": {\"data\": \"ne_10m_ports\", \"attributeProjection\": None, \"attributeFilters\": None},\n",
    "                },\n",
    "                \"polygons\": {\n",
    "                    \"type\": \"OgrSource\",\n",
    "                    \"params\": {\"data\": \"germany_outline\", \"attributeProjection\": None, \"attributeFilters\": None},\n",
    "                },\n",
    "            },\n",
    "        },\n",
    "    },\n",
    "    symbology=None,\n",
    ")\n",
    "\n",
    "test_collection = test_collection.reload()\n",
    "test_collection"
   ]
  },
  {
   "cell_type": "code",
   "execution_count": 11,
   "metadata": {},
   "outputs": [
    {
     "data": {
      "text/html": [
       "<table><thead><tr><th colspan=\"2\">Layer Collection</th></tr></thead><tbody><tr><th>name</th><td>sub collection</td></tr><tr><th>description</th><td>another description</td></tr><tr><th>id</th><td>c830bedd-7c18-4211-87f3-993b483d6ca0</td></tr><tr><th>provider id</th><td>ce5e84db-cbf9-48a2-9a32-d4b7cc56ea74</td></tr><tr><th rowspan=\"2\">items</th><td><table><thead><tr><th colspan=\"2\">Layer Collection</th></tr></thead><tbody><tr><th>name</th><td>sub sub collection</td></tr><tr><th>description</th><td>yet another description</td></tr><tr><th>id</th><td>3d53f6ae-c660-4204-9cdb-d652d0109bbb</td></tr><tr><th>provider id</th><td>ce5e84db-cbf9-48a2-9a32-d4b7cc56ea74</td></tr></tbody></table></td></tr><tr><td><table><thead><tr><th colspan=\"2\">Layer</th></tr></thead><tbody><tr><th>name</th><td>ports clone</td></tr><tr><th>description</th><td>test description</td></tr><tr><th>id</th><td>7a18930c-f3ec-4e21-9017-2b87010fd11a</td></tr><tr><th>provider id</th><td>ce5e84db-cbf9-48a2-9a32-d4b7cc56ea74</td></tr></tbody></table></td></tr></tbody></table>"
      ],
      "text/plain": [
       "Layer Collection\n",
       "name: sub collection\n",
       "description: another description\n",
       "id: c830bedd-7c18-4211-87f3-993b483d6ca0\n",
       "provider id: ce5e84db-cbf9-48a2-9a32-d4b7cc56ea74\n",
       "items: Layer Collection\n",
       "name: sub sub collection\n",
       "description: yet another description\n",
       "id: 3d53f6ae-c660-4204-9cdb-d652d0109bbb\n",
       "provider id: ce5e84db-cbf9-48a2-9a32-d4b7cc56ea74\n",
       "\n",
       "       Layer\n",
       "name: ports clone\n",
       "description: test description\n",
       "id: 7a18930c-f3ec-4e21-9017-2b87010fd11a\n",
       "provider id: ce5e84db-cbf9-48a2-9a32-d4b7cc56ea74\n"
      ]
     },
     "execution_count": 11,
     "metadata": {},
     "output_type": "execute_result"
    }
   ],
   "source": [
    "sub_collection = test_collection.items[0].load()\n",
    "sub_collection.add_existing_layer(test_collection.items[1])\n",
    "\n",
    "sub_collection.add_collection(\"sub sub collection\", \"yet another description\")\n",
    "\n",
    "sub_collection = sub_collection.reload()\n",
    "sub_collection"
   ]
  },
  {
   "cell_type": "code",
   "execution_count": 12,
   "metadata": {},
   "outputs": [
    {
     "data": {
      "text/html": [
       "<table><thead><tr><th colspan=\"2\">Layer Collection</th></tr></thead><tbody><tr><th>name</th><td>my test collection</td></tr><tr><th>description</th><td>test description</td></tr><tr><th>id</th><td>af6cd540-ac23-4169-bd0d-a845d9e7aabd</td></tr><tr><th>provider id</th><td>ce5e84db-cbf9-48a2-9a32-d4b7cc56ea74</td></tr><tr><th rowspan=\"3\">items</th><td><table><thead><tr><th colspan=\"2\">Layer Collection</th></tr></thead><tbody><tr><th>name</th><td>sub collection</td></tr><tr><th>description</th><td>another description</td></tr><tr><th>id</th><td>c830bedd-7c18-4211-87f3-993b483d6ca0</td></tr><tr><th>provider id</th><td>ce5e84db-cbf9-48a2-9a32-d4b7cc56ea74</td></tr></tbody></table></td></tr><tr><td><table><thead><tr><th colspan=\"2\">Layer Collection</th></tr></thead><tbody><tr><th>name</th><td>sub sub collection</td></tr><tr><th>description</th><td>yet another description</td></tr><tr><th>id</th><td>3d53f6ae-c660-4204-9cdb-d652d0109bbb</td></tr><tr><th>provider id</th><td>ce5e84db-cbf9-48a2-9a32-d4b7cc56ea74</td></tr></tbody></table></td></tr><tr><td><table><thead><tr><th colspan=\"2\">Layer</th></tr></thead><tbody><tr><th>name</th><td>ports clone</td></tr><tr><th>description</th><td>test description</td></tr><tr><th>id</th><td>7a18930c-f3ec-4e21-9017-2b87010fd11a</td></tr><tr><th>provider id</th><td>ce5e84db-cbf9-48a2-9a32-d4b7cc56ea74</td></tr></tbody></table></td></tr></tbody></table>"
      ],
      "text/plain": [
       "Layer Collection\n",
       "name: my test collection\n",
       "description: test description\n",
       "id: af6cd540-ac23-4169-bd0d-a845d9e7aabd\n",
       "provider id: ce5e84db-cbf9-48a2-9a32-d4b7cc56ea74\n",
       "items: Layer Collection\n",
       "name: sub collection\n",
       "description: another description\n",
       "id: c830bedd-7c18-4211-87f3-993b483d6ca0\n",
       "provider id: ce5e84db-cbf9-48a2-9a32-d4b7cc56ea74\n",
       "\n",
       "       Layer Collection\n",
       "name: sub sub collection\n",
       "description: yet another description\n",
       "id: 3d53f6ae-c660-4204-9cdb-d652d0109bbb\n",
       "provider id: ce5e84db-cbf9-48a2-9a32-d4b7cc56ea74\n",
       "\n",
       "       Layer\n",
       "name: ports clone\n",
       "description: test description\n",
       "id: 7a18930c-f3ec-4e21-9017-2b87010fd11a\n",
       "provider id: ce5e84db-cbf9-48a2-9a32-d4b7cc56ea74\n"
      ]
     },
     "execution_count": 12,
     "metadata": {},
     "output_type": "execute_result"
    }
   ],
   "source": [
    "test_collection.add_existing_collection(sub_collection.items[0])\n",
    "\n",
    "test_collection = test_collection.reload()\n",
    "test_collection"
   ]
  },
  {
   "attachments": {},
   "cell_type": "markdown",
   "metadata": {},
   "source": [
    "## Delete previously added collections and layers"
   ]
  },
  {
   "cell_type": "code",
   "execution_count": 13,
   "metadata": {},
   "outputs": [
    {
     "data": {
      "text/html": [
       "<table><thead><tr><th colspan=\"2\">Layer Collection</th></tr></thead><tbody><tr><th>name</th><td>my test collection</td></tr><tr><th>description</th><td>test description</td></tr><tr><th>id</th><td>af6cd540-ac23-4169-bd0d-a845d9e7aabd</td></tr><tr><th>provider id</th><td>ce5e84db-cbf9-48a2-9a32-d4b7cc56ea74</td></tr><tr><th rowspan=\"3\">items</th><td><table><thead><tr><th colspan=\"2\">Layer Collection</th></tr></thead><tbody><tr><th>name</th><td>sub collection</td></tr><tr><th>description</th><td>another description</td></tr><tr><th>id</th><td>c830bedd-7c18-4211-87f3-993b483d6ca0</td></tr><tr><th>provider id</th><td>ce5e84db-cbf9-48a2-9a32-d4b7cc56ea74</td></tr></tbody></table></td></tr><tr><td><table><thead><tr><th colspan=\"2\">Layer Collection</th></tr></thead><tbody><tr><th>name</th><td>sub sub collection</td></tr><tr><th>description</th><td>yet another description</td></tr><tr><th>id</th><td>3d53f6ae-c660-4204-9cdb-d652d0109bbb</td></tr><tr><th>provider id</th><td>ce5e84db-cbf9-48a2-9a32-d4b7cc56ea74</td></tr></tbody></table></td></tr><tr><td><table><thead><tr><th colspan=\"2\">Layer</th></tr></thead><tbody><tr><th>name</th><td>ports clone</td></tr><tr><th>description</th><td>test description</td></tr><tr><th>id</th><td>7a18930c-f3ec-4e21-9017-2b87010fd11a</td></tr><tr><th>provider id</th><td>ce5e84db-cbf9-48a2-9a32-d4b7cc56ea74</td></tr></tbody></table></td></tr></tbody></table>"
      ],
      "text/plain": [
       "Layer Collection\n",
       "name: my test collection\n",
       "description: test description\n",
       "id: af6cd540-ac23-4169-bd0d-a845d9e7aabd\n",
       "provider id: ce5e84db-cbf9-48a2-9a32-d4b7cc56ea74\n",
       "items: Layer Collection\n",
       "name: sub collection\n",
       "description: another description\n",
       "id: c830bedd-7c18-4211-87f3-993b483d6ca0\n",
       "provider id: ce5e84db-cbf9-48a2-9a32-d4b7cc56ea74\n",
       "\n",
       "       Layer Collection\n",
       "name: sub sub collection\n",
       "description: yet another description\n",
       "id: 3d53f6ae-c660-4204-9cdb-d652d0109bbb\n",
       "provider id: ce5e84db-cbf9-48a2-9a32-d4b7cc56ea74\n",
       "\n",
       "       Layer\n",
       "name: ports clone\n",
       "description: test description\n",
       "id: 7a18930c-f3ec-4e21-9017-2b87010fd11a\n",
       "provider id: ce5e84db-cbf9-48a2-9a32-d4b7cc56ea74\n"
      ]
     },
     "execution_count": 13,
     "metadata": {},
     "output_type": "execute_result"
    }
   ],
   "source": [
    "test_collection"
   ]
  },
  {
   "cell_type": "code",
   "execution_count": 14,
   "metadata": {},
   "outputs": [
    {
     "data": {
      "text/html": [
       "<table><thead><tr><th colspan=\"2\">Layer Collection</th></tr></thead><tbody><tr><th>name</th><td>my test collection</td></tr><tr><th>description</th><td>test description</td></tr><tr><th>id</th><td>af6cd540-ac23-4169-bd0d-a845d9e7aabd</td></tr><tr><th>provider id</th><td>ce5e84db-cbf9-48a2-9a32-d4b7cc56ea74</td></tr><tr><th rowspan=\"2\">items</th><td><table><thead><tr><th colspan=\"2\">Layer Collection</th></tr></thead><tbody><tr><th>name</th><td>sub sub collection</td></tr><tr><th>description</th><td>yet another description</td></tr><tr><th>id</th><td>3d53f6ae-c660-4204-9cdb-d652d0109bbb</td></tr><tr><th>provider id</th><td>ce5e84db-cbf9-48a2-9a32-d4b7cc56ea74</td></tr></tbody></table></td></tr><tr><td><table><thead><tr><th colspan=\"2\">Layer</th></tr></thead><tbody><tr><th>name</th><td>ports clone</td></tr><tr><th>description</th><td>test description</td></tr><tr><th>id</th><td>7a18930c-f3ec-4e21-9017-2b87010fd11a</td></tr><tr><th>provider id</th><td>ce5e84db-cbf9-48a2-9a32-d4b7cc56ea74</td></tr></tbody></table></td></tr></tbody></table>"
      ],
      "text/plain": [
       "Layer Collection\n",
       "name: my test collection\n",
       "description: test description\n",
       "id: af6cd540-ac23-4169-bd0d-a845d9e7aabd\n",
       "provider id: ce5e84db-cbf9-48a2-9a32-d4b7cc56ea74\n",
       "items: Layer Collection\n",
       "name: sub sub collection\n",
       "description: yet another description\n",
       "id: 3d53f6ae-c660-4204-9cdb-d652d0109bbb\n",
       "provider id: ce5e84db-cbf9-48a2-9a32-d4b7cc56ea74\n",
       "\n",
       "       Layer\n",
       "name: ports clone\n",
       "description: test description\n",
       "id: 7a18930c-f3ec-4e21-9017-2b87010fd11a\n",
       "provider id: ce5e84db-cbf9-48a2-9a32-d4b7cc56ea74\n"
      ]
     },
     "execution_count": 14,
     "metadata": {},
     "output_type": "execute_result"
    }
   ],
   "source": [
    "test_collection.remove_item(0)\n",
    "test_collection"
   ]
  },
  {
   "cell_type": "code",
   "execution_count": 15,
   "metadata": {},
   "outputs": [
    {
     "data": {
      "text/html": [
       "<table><thead><tr><th colspan=\"2\">Layer Collection</th></tr></thead><tbody><tr><th>name</th><td>my test collection</td></tr><tr><th>description</th><td>test description</td></tr><tr><th>id</th><td>af6cd540-ac23-4169-bd0d-a845d9e7aabd</td></tr><tr><th>provider id</th><td>ce5e84db-cbf9-48a2-9a32-d4b7cc56ea74</td></tr><tr><th rowspan=\"1\">items</th><td><table><thead><tr><th colspan=\"2\">Layer</th></tr></thead><tbody><tr><th>name</th><td>ports clone</td></tr><tr><th>description</th><td>test description</td></tr><tr><th>id</th><td>7a18930c-f3ec-4e21-9017-2b87010fd11a</td></tr><tr><th>provider id</th><td>ce5e84db-cbf9-48a2-9a32-d4b7cc56ea74</td></tr></tbody></table></td></tr></tbody></table>"
      ],
      "text/plain": [
       "Layer Collection\n",
       "name: my test collection\n",
       "description: test description\n",
       "id: af6cd540-ac23-4169-bd0d-a845d9e7aabd\n",
       "provider id: ce5e84db-cbf9-48a2-9a32-d4b7cc56ea74\n",
       "items: Layer\n",
       "name: ports clone\n",
       "description: test description\n",
       "id: 7a18930c-f3ec-4e21-9017-2b87010fd11a\n",
       "provider id: ce5e84db-cbf9-48a2-9a32-d4b7cc56ea74\n"
      ]
     },
     "execution_count": 15,
     "metadata": {},
     "output_type": "execute_result"
    }
   ],
   "source": [
    "test_collection.remove_item(0)\n",
    "test_collection"
   ]
  },
  {
   "cell_type": "code",
   "execution_count": 16,
   "metadata": {},
   "outputs": [
    {
     "data": {
      "text/html": [
       "<table><thead><tr><th colspan=\"2\">Layer Collection</th></tr></thead><tbody><tr><th>name</th><td>my test collection</td></tr><tr><th>description</th><td>test description</td></tr><tr><th>id</th><td>af6cd540-ac23-4169-bd0d-a845d9e7aabd</td></tr><tr><th>provider id</th><td>ce5e84db-cbf9-48a2-9a32-d4b7cc56ea74</td></tr></tbody></table>"
      ],
      "text/plain": [
       "Layer Collection\n",
       "name: my test collection\n",
       "description: test description\n",
       "id: af6cd540-ac23-4169-bd0d-a845d9e7aabd\n",
       "provider id: ce5e84db-cbf9-48a2-9a32-d4b7cc56ea74"
      ]
     },
     "execution_count": 16,
     "metadata": {},
     "output_type": "execute_result"
    }
   ],
   "source": [
    "test_collection.remove_item(0)\n",
    "test_collection"
   ]
  },
  {
   "cell_type": "code",
   "execution_count": 17,
   "metadata": {},
   "outputs": [
    {
     "data": {
      "text/html": [
       "<table><thead><tr><th colspan=\"2\">Layer Collection</th></tr></thead><tbody><tr><th>name</th><td>Layers</td></tr><tr><th>description</th><td>All available Geo Engine layers</td></tr><tr><th>id</th><td>05102bb3-a855-4a37-8a8a-30026a91fef1</td></tr><tr><th>provider id</th><td>ce5e84db-cbf9-48a2-9a32-d4b7cc56ea74</td></tr><tr><th rowspan=\"4\">items</th><td><table><thead><tr><th colspan=\"2\">Layer Collection</th></tr></thead><tbody><tr><th>name</th><td>An empty collection</td></tr><tr><th>description</th><td>There is nothing here</td></tr><tr><th>id</th><td>a29f77cc-51ce-466b-86ef-d0ab2170bc0a</td></tr><tr><th>provider id</th><td>ce5e84db-cbf9-48a2-9a32-d4b7cc56ea74</td></tr></tbody></table></td></tr><tr><td><table><thead><tr><th colspan=\"2\">Layer Collection</th></tr></thead><tbody><tr><th>name</th><td>A test collection</td></tr><tr><th>description</th><td>Some layers for testing and an empty subcollection</td></tr><tr><th>id</th><td>272bf675-2e27-4412-824c-287c1e6841ac</td></tr><tr><th>provider id</th><td>ce5e84db-cbf9-48a2-9a32-d4b7cc56ea74</td></tr></tbody></table></td></tr><tr><td><table><thead><tr><th colspan=\"2\">Layer Collection</th></tr></thead><tbody><tr><th>name</th><td>my test collection</td></tr><tr><th>description</th><td>test description</td></tr><tr><th>id</th><td>af6cd540-ac23-4169-bd0d-a845d9e7aabd</td></tr><tr><th>provider id</th><td>ce5e84db-cbf9-48a2-9a32-d4b7cc56ea74</td></tr></tbody></table></td></tr><tr><td><table><thead><tr><th colspan=\"2\">Layer Collection</th></tr></thead><tbody><tr><th>name</th><td>Unsorted</td></tr><tr><th>description</th><td>Unsorted Layers</td></tr><tr><th>id</th><td>ffb2dd9e-f5ad-427c-b7f1-c9a0c7a0ae3f</td></tr><tr><th>provider id</th><td>ce5e84db-cbf9-48a2-9a32-d4b7cc56ea74</td></tr></tbody></table></td></tr></tbody></table>"
      ],
      "text/plain": [
       "Layer Collection\n",
       "name: Layers\n",
       "description: All available Geo Engine layers\n",
       "id: 05102bb3-a855-4a37-8a8a-30026a91fef1\n",
       "provider id: ce5e84db-cbf9-48a2-9a32-d4b7cc56ea74\n",
       "items: Layer Collection\n",
       "name: An empty collection\n",
       "description: There is nothing here\n",
       "id: a29f77cc-51ce-466b-86ef-d0ab2170bc0a\n",
       "provider id: ce5e84db-cbf9-48a2-9a32-d4b7cc56ea74\n",
       "\n",
       "       Layer Collection\n",
       "name: A test collection\n",
       "description: Some layers for testing and an empty subcollection\n",
       "id: 272bf675-2e27-4412-824c-287c1e6841ac\n",
       "provider id: ce5e84db-cbf9-48a2-9a32-d4b7cc56ea74\n",
       "\n",
       "       Layer Collection\n",
       "name: my test collection\n",
       "description: test description\n",
       "id: af6cd540-ac23-4169-bd0d-a845d9e7aabd\n",
       "provider id: ce5e84db-cbf9-48a2-9a32-d4b7cc56ea74\n",
       "\n",
       "       Layer Collection\n",
       "name: Unsorted\n",
       "description: Unsorted Layers\n",
       "id: ffb2dd9e-f5ad-427c-b7f1-c9a0c7a0ae3f\n",
       "provider id: ce5e84db-cbf9-48a2-9a32-d4b7cc56ea74\n"
      ]
     },
     "execution_count": 17,
     "metadata": {},
     "output_type": "execute_result"
    }
   ],
   "source": [
    "root_of_layerdb.reload()"
   ]
  },
  {
   "cell_type": "code",
   "execution_count": 18,
   "metadata": {},
   "outputs": [],
   "source": [
    "test_collection.remove()"
   ]
  },
  {
   "cell_type": "code",
   "execution_count": 19,
   "metadata": {},
   "outputs": [
    {
     "data": {
      "text/html": [
       "<table><thead><tr><th colspan=\"2\">Layer Collection</th></tr></thead><tbody><tr><th>name</th><td>Layers</td></tr><tr><th>description</th><td>All available Geo Engine layers</td></tr><tr><th>id</th><td>05102bb3-a855-4a37-8a8a-30026a91fef1</td></tr><tr><th>provider id</th><td>ce5e84db-cbf9-48a2-9a32-d4b7cc56ea74</td></tr><tr><th rowspan=\"3\">items</th><td><table><thead><tr><th colspan=\"2\">Layer Collection</th></tr></thead><tbody><tr><th>name</th><td>An empty collection</td></tr><tr><th>description</th><td>There is nothing here</td></tr><tr><th>id</th><td>a29f77cc-51ce-466b-86ef-d0ab2170bc0a</td></tr><tr><th>provider id</th><td>ce5e84db-cbf9-48a2-9a32-d4b7cc56ea74</td></tr></tbody></table></td></tr><tr><td><table><thead><tr><th colspan=\"2\">Layer Collection</th></tr></thead><tbody><tr><th>name</th><td>A test collection</td></tr><tr><th>description</th><td>Some layers for testing and an empty subcollection</td></tr><tr><th>id</th><td>272bf675-2e27-4412-824c-287c1e6841ac</td></tr><tr><th>provider id</th><td>ce5e84db-cbf9-48a2-9a32-d4b7cc56ea74</td></tr></tbody></table></td></tr><tr><td><table><thead><tr><th colspan=\"2\">Layer Collection</th></tr></thead><tbody><tr><th>name</th><td>Unsorted</td></tr><tr><th>description</th><td>Unsorted Layers</td></tr><tr><th>id</th><td>ffb2dd9e-f5ad-427c-b7f1-c9a0c7a0ae3f</td></tr><tr><th>provider id</th><td>ce5e84db-cbf9-48a2-9a32-d4b7cc56ea74</td></tr></tbody></table></td></tr></tbody></table>"
      ],
      "text/plain": [
       "Layer Collection\n",
       "name: Layers\n",
       "description: All available Geo Engine layers\n",
       "id: 05102bb3-a855-4a37-8a8a-30026a91fef1\n",
       "provider id: ce5e84db-cbf9-48a2-9a32-d4b7cc56ea74\n",
       "items: Layer Collection\n",
       "name: An empty collection\n",
       "description: There is nothing here\n",
       "id: a29f77cc-51ce-466b-86ef-d0ab2170bc0a\n",
       "provider id: ce5e84db-cbf9-48a2-9a32-d4b7cc56ea74\n",
       "\n",
       "       Layer Collection\n",
       "name: A test collection\n",
       "description: Some layers for testing and an empty subcollection\n",
       "id: 272bf675-2e27-4412-824c-287c1e6841ac\n",
       "provider id: ce5e84db-cbf9-48a2-9a32-d4b7cc56ea74\n",
       "\n",
       "       Layer Collection\n",
       "name: Unsorted\n",
       "description: Unsorted Layers\n",
       "id: ffb2dd9e-f5ad-427c-b7f1-c9a0c7a0ae3f\n",
       "provider id: ce5e84db-cbf9-48a2-9a32-d4b7cc56ea74\n"
      ]
     },
     "execution_count": 19,
     "metadata": {},
     "output_type": "execute_result"
    }
   ],
   "source": [
    "root_of_layerdb = root_of_layerdb.reload()\n",
    "root_of_layerdb"
   ]
  },
  {
   "cell_type": "markdown",
   "metadata": {},
   "source": [
    "## Search for layer in layer collection"
   ]
  },
  {
   "cell_type": "code",
   "execution_count": 20,
   "metadata": {},
   "outputs": [
    {
     "name": "stdout",
     "output_type": "stream",
     "text": [
      "Found…\n",
      "\n",
      "Layer\n",
      "name: Ports in Germany\n",
      "description: Natural Earth Ports point filtered with Germany polygon\n",
      "id: b75db46e-2b9a-4a86-b33f-bc06a73cd711\n",
      "provider id: ce5e84db-cbf9-48a2-9a32-d4b7cc56ea74\n",
      "\n"
     ]
    },
    {
     "data": {
      "text/html": [
       "<table><thead><tr><th colspan=\"2\">Layer</th></tr></thead><tbody><tr><th>name</th><td>Ports in Germany</td></tr><tr><th>description</th><td>Natural Earth Ports point filtered with Germany polygon</td></tr><tr><th>id</th><td>b75db46e-2b9a-4a86-b33f-bc06a73cd711</td></tr><tr><th>provider id</th><td>ce5e84db-cbf9-48a2-9a32-d4b7cc56ea74</td></tr><tr><th>workflow</th><td align=\"left\"><pre>{\n",
       "    \"operator\": {\n",
       "        \"params\": {},\n",
       "        \"sources\": {\n",
       "            \"points\": {\n",
       "                \"type\": \"OgrSource\",\n",
       "                \"params\": {\n",
       "                    \"data\": \"ne_10m_ports\",\n",
       "                    \"attributeProjection\": null,\n",
       "                    \"attributeFilters\": null\n",
       "                }\n",
       "            },\n",
       "            \"polygons\": {\n",
       "                \"type\": \"OgrSource\",\n",
       "                \"params\": {\n",
       "                    \"data\": \"germany_outline\",\n",
       "                    \"attributeProjection\": null,\n",
       "                    \"attributeFilters\": null\n",
       "                }\n",
       "            }\n",
       "        },\n",
       "        \"type\": \"PointInPolygonFilter\"\n",
       "    },\n",
       "    \"type\": \"Vector\"\n",
       "}\n",
       "</pre></td></tr><tr><th>symbology</th><td align=\"left\">None</td></tr><tr><th>properties</th><td>[]\n",
       "</td></tr><tr><th>metadata</th><td>{}\n",
       "</td></tr></tbody></table>"
      ],
      "text/plain": [
       "Layer\n",
       "name: Ports in Germany\n",
       "description: Natural Earth Ports point filtered with Germany polygon\n",
       "id: b75db46e-2b9a-4a86-b33f-bc06a73cd711\n",
       "provider id: ce5e84db-cbf9-48a2-9a32-d4b7cc56ea74\n",
       "workflow: {'operator': {'params': {}, 'sources': {'points': {'type': 'OgrSource', 'params': {'data': 'ne_10m_ports', 'attributeProjection': None, 'attributeFilters': None}}, 'polygons': {'type': 'OgrSource', 'params': {'data': 'germany_outline', 'attributeProjection': None, 'attributeFilters': None}}}, 'type': 'PointInPolygonFilter'}, 'type': 'Vector'}\n",
       "symbology: None\n",
       "properties: []\n",
       "metadata: {}"
      ]
     },
     "execution_count": 20,
     "metadata": {},
     "output_type": "execute_result"
    }
   ],
   "source": [
    "search_result = root_of_layerdb.search(\"ports\")\n",
    "\n",
    "print(\"Found…\\n\")\n",
    "print(*search_result)\n",
    "\n",
    "search_result[0].load()"
   ]
  },
  {
   "cell_type": "code",
   "execution_count": 21,
   "metadata": {},
   "outputs": [
    {
     "data": {
      "text/html": [
       "<table><thead><tr><th colspan=\"2\">Layer</th></tr></thead><tbody><tr><th>name</th><td>Ports in Germany</td></tr><tr><th>description</th><td>Natural Earth Ports point filtered with Germany polygon</td></tr><tr><th>id</th><td>b75db46e-2b9a-4a86-b33f-bc06a73cd711</td></tr><tr><th>provider id</th><td>ce5e84db-cbf9-48a2-9a32-d4b7cc56ea74</td></tr><tr><th>workflow</th><td align=\"left\"><pre>{\n",
       "    \"operator\": {\n",
       "        \"params\": {},\n",
       "        \"sources\": {\n",
       "            \"points\": {\n",
       "                \"type\": \"OgrSource\",\n",
       "                \"params\": {\n",
       "                    \"data\": \"ne_10m_ports\",\n",
       "                    \"attributeProjection\": null,\n",
       "                    \"attributeFilters\": null\n",
       "                }\n",
       "            },\n",
       "            \"polygons\": {\n",
       "                \"type\": \"OgrSource\",\n",
       "                \"params\": {\n",
       "                    \"data\": \"germany_outline\",\n",
       "                    \"attributeProjection\": null,\n",
       "                    \"attributeFilters\": null\n",
       "                }\n",
       "            }\n",
       "        },\n",
       "        \"type\": \"PointInPolygonFilter\"\n",
       "    },\n",
       "    \"type\": \"Vector\"\n",
       "}\n",
       "</pre></td></tr><tr><th>symbology</th><td align=\"left\">None</td></tr><tr><th>properties</th><td>[]\n",
       "</td></tr><tr><th>metadata</th><td>{}\n",
       "</td></tr></tbody></table>"
      ],
      "text/plain": [
       "Layer\n",
       "name: Ports in Germany\n",
       "description: Natural Earth Ports point filtered with Germany polygon\n",
       "id: b75db46e-2b9a-4a86-b33f-bc06a73cd711\n",
       "provider id: ce5e84db-cbf9-48a2-9a32-d4b7cc56ea74\n",
       "workflow: {'operator': {'params': {}, 'sources': {'points': {'type': 'OgrSource', 'params': {'data': 'ne_10m_ports', 'attributeProjection': None, 'attributeFilters': None}}, 'polygons': {'type': 'OgrSource', 'params': {'data': 'germany_outline', 'attributeProjection': None, 'attributeFilters': None}}}, 'type': 'PointInPolygonFilter'}, 'type': 'Vector'}\n",
       "symbology: None\n",
       "properties: []\n",
       "metadata: {}"
      ]
     },
     "execution_count": 21,
     "metadata": {},
     "output_type": "execute_result"
    }
   ],
   "source": [
    "root_of_layerdb.search(\"ports\")[0].load()"
   ]
  }
 ],
 "metadata": {
  "kernelspec": {
   "display_name": "env",
   "language": "python",
   "name": "python3"
  },
  "language_info": {
   "codemirror_mode": {
    "name": "ipython",
    "version": 3
   },
   "file_extension": ".py",
   "mimetype": "text/x-python",
   "name": "python",
   "nbconvert_exporter": "python",
   "pygments_lexer": "ipython3",
   "version": "3.12.3"
  },
  "orig_nbformat": 4,
  "vscode": {
   "interpreter": {
    "hash": "7a10ca932ff03f4c637e11f8207fe4e003ad6532d0070b911d37acf855f595fc"
   }
  }
 },
 "nbformat": 4,
 "nbformat_minor": 2
}<|MERGE_RESOLUTION|>--- conflicted
+++ resolved
@@ -10,7 +10,7 @@
   },
   {
    "cell_type": "code",
-   "execution_count": 1,
+   "execution_count": null,
    "metadata": {},
    "outputs": [],
    "source": [
@@ -21,7 +21,7 @@
   },
   {
    "cell_type": "code",
-   "execution_count": 2,
+   "execution_count": null,
    "metadata": {},
    "outputs": [],
    "source": [
@@ -38,68 +38,9 @@
   },
   {
    "cell_type": "code",
-   "execution_count": 3,
-   "metadata": {},
-   "outputs": [
-    {
-     "data": {
-      "text/html": [
-       "<table><thead><tr><th colspan=\"2\">Layer Collection</th></tr></thead><tbody><tr><th>name</th><td>Layer Providers</td></tr><tr><th>description</th><td>All available Geo Engine layer providers</td></tr><tr><th>id</th><td>f2424474-ef24-4c18-ab84-68592e12ce48</td></tr><tr><th>provider id</th><td>1c3b8042-300b-485c-95b5-0147d9dc068d</td></tr><tr><th rowspan=\"7\">items</th><td><table><thead><tr><th colspan=\"2\">Layer Collection</th></tr></thead><tbody><tr><th>name</th><td>Data Catalog</td></tr><tr><th>description</th><td>Catalog of data and workflows</td></tr><tr><th>id</th><td>05102bb3-a855-4a37-8a8a-30026a91fef1</td></tr><tr><th>provider id</th><td>ce5e84db-cbf9-48a2-9a32-d4b7cc56ea74</td></tr></tbody></table></td></tr><tr><td><table><thead><tr><th colspan=\"2\">Layer Collection</th></tr></thead><tbody><tr><th>name</th><td>Personal Data Catalog</td></tr><tr><th>description</th><td>Catalog of your personal data and workflows.</td></tr><tr><th>id</th><td>root</td></tr><tr><th>provider id</th><td>cbb21ee3-d15d-45c5-a175-66964adf4e85</td></tr></tbody></table></td></tr><tr><td><table><thead><tr><th colspan=\"2\">Layer Collection</th></tr></thead><tbody><tr><th>name</th><td>Element 84 AWS STAC</td></tr><tr><th>description</th><td>Sentinel-2 L2A COGs hosted on AWS by Element 84</td></tr><tr><th>id</th><td>SentinelS2L2ACogs</td></tr><tr><th>provider id</th><td>5779494c-f3a2-48b3-8a2d-5fbba8c5b6c5</td></tr></tbody></table></td></tr><tr><td><table><thead><tr><th colspan=\"2\">Layer Collection</th></tr></thead><tbody><tr><th>name</th><td>Copernicus Dataspace</td></tr><tr><th>description</th><td></td></tr><tr><th>id</th><td>datasets</td></tr><tr><th>provider id</th><td>2e44e5ab-0f93-467b-8599-9b5b6339d5cd</td></tr></tbody></table></td></tr><tr><td><table><thead><tr><th colspan=\"2\">Layer Collection</th></tr></thead><tbody><tr><th>name</th><td>EBV Portal</td></tr><tr><th>description</th><td>Access to EBV Portal data</td></tr><tr><th>id</th><td>classes</td></tr><tr><th>provider id</th><td>77d0bf11-986e-43f5-b11d-898321f1854c</td></tr></tbody></table></td></tr><tr><td><table><thead><tr><th colspan=\"2\">Layer Collection</th></tr></thead><tbody><tr><th>name</th><td>GBIF</td></tr><tr><th>description</th><td>Access to GBIF occurrence data</td></tr><tr><th>id</th><td>select</td></tr><tr><th>provider id</th><td>1c01dbb9-e3ab-f9a2-06f5-228ba4b6bf7a</td></tr></tbody></table></td></tr><tr><td><table><thead><tr><th colspan=\"2\">Layer Collection</th></tr></thead><tbody><tr><th>name</th><td>Open Weather</td></tr><tr><th>description</th><td>Access to Open Weather data</td></tr><tr><th>id</th><td>collections</td></tr><tr><th>provider id</th><td>0668d980-6c82-47c4-b1d9-1096f6770666</td></tr></tbody></table></td></tr></tbody></table>"
-      ],
-      "text/plain": [
-       "Layer Collection\n",
-       "name: Layer Providers\n",
-       "description: All available Geo Engine layer providers\n",
-       "id: f2424474-ef24-4c18-ab84-68592e12ce48\n",
-       "provider id: 1c3b8042-300b-485c-95b5-0147d9dc068d\n",
-       "items: Layer Collection\n",
-       "name: Data Catalog\n",
-       "description: Catalog of data and workflows\n",
-       "id: 05102bb3-a855-4a37-8a8a-30026a91fef1\n",
-       "provider id: ce5e84db-cbf9-48a2-9a32-d4b7cc56ea74\n",
-       "\n",
-       "       Layer Collection\n",
-       "name: Personal Data Catalog\n",
-       "description: Catalog of your personal data and workflows.\n",
-       "id: root\n",
-       "provider id: cbb21ee3-d15d-45c5-a175-66964adf4e85\n",
-       "\n",
-       "       Layer Collection\n",
-       "name: Element 84 AWS STAC\n",
-       "description: Sentinel-2 L2A COGs hosted on AWS by Element 84\n",
-       "id: SentinelS2L2ACogs\n",
-       "provider id: 5779494c-f3a2-48b3-8a2d-5fbba8c5b6c5\n",
-       "\n",
-       "       Layer Collection\n",
-       "name: Copernicus Dataspace\n",
-       "description: \n",
-       "id: datasets\n",
-       "provider id: 2e44e5ab-0f93-467b-8599-9b5b6339d5cd\n",
-       "\n",
-       "       Layer Collection\n",
-       "name: EBV Portal\n",
-       "description: Access to EBV Portal data\n",
-       "id: classes\n",
-       "provider id: 77d0bf11-986e-43f5-b11d-898321f1854c\n",
-       "\n",
-       "       Layer Collection\n",
-       "name: GBIF\n",
-       "description: Access to GBIF occurrence data\n",
-       "id: select\n",
-       "provider id: 1c01dbb9-e3ab-f9a2-06f5-228ba4b6bf7a\n",
-       "\n",
-       "       Layer Collection\n",
-       "name: Open Weather\n",
-       "description: Access to Open Weather data\n",
-       "id: collections\n",
-       "provider id: 0668d980-6c82-47c4-b1d9-1096f6770666\n"
-      ]
-     },
-     "execution_count": 3,
-     "metadata": {},
-     "output_type": "execute_result"
-    }
-   ],
+   "execution_count": null,
+   "metadata": {},
+   "outputs": [],
    "source": [
     "root_collection = ge.layer_collection()\n",
     "root_collection"
@@ -107,46 +48,11 @@
   },
   {
    "cell_type": "code",
-   "execution_count": 4,
-   "metadata": {},
-   "outputs": [
-    {
-     "data": {
-      "text/html": [
-       "<table><thead><tr><th colspan=\"2\">Layer Collection</th></tr></thead><tbody><tr><th>name</th><td>Layers</td></tr><tr><th>description</th><td>All available Geo Engine layers</td></tr><tr><th>id</th><td>05102bb3-a855-4a37-8a8a-30026a91fef1</td></tr><tr><th>provider id</th><td>ce5e84db-cbf9-48a2-9a32-d4b7cc56ea74</td></tr><tr><th rowspan=\"3\">items</th><td><table><thead><tr><th colspan=\"2\">Layer Collection</th></tr></thead><tbody><tr><th>name</th><td>An empty collection</td></tr><tr><th>description</th><td>There is nothing here</td></tr><tr><th>id</th><td>a29f77cc-51ce-466b-86ef-d0ab2170bc0a</td></tr><tr><th>provider id</th><td>ce5e84db-cbf9-48a2-9a32-d4b7cc56ea74</td></tr></tbody></table></td></tr><tr><td><table><thead><tr><th colspan=\"2\">Layer Collection</th></tr></thead><tbody><tr><th>name</th><td>A test collection</td></tr><tr><th>description</th><td>Some layers for testing and an empty subcollection</td></tr><tr><th>id</th><td>272bf675-2e27-4412-824c-287c1e6841ac</td></tr><tr><th>provider id</th><td>ce5e84db-cbf9-48a2-9a32-d4b7cc56ea74</td></tr></tbody></table></td></tr><tr><td><table><thead><tr><th colspan=\"2\">Layer Collection</th></tr></thead><tbody><tr><th>name</th><td>Unsorted</td></tr><tr><th>description</th><td>Unsorted Layers</td></tr><tr><th>id</th><td>ffb2dd9e-f5ad-427c-b7f1-c9a0c7a0ae3f</td></tr><tr><th>provider id</th><td>ce5e84db-cbf9-48a2-9a32-d4b7cc56ea74</td></tr></tbody></table></td></tr></tbody></table>"
-      ],
-      "text/plain": [
-       "Layer Collection\n",
-       "name: Layers\n",
-       "description: All available Geo Engine layers\n",
-       "id: 05102bb3-a855-4a37-8a8a-30026a91fef1\n",
-       "provider id: ce5e84db-cbf9-48a2-9a32-d4b7cc56ea74\n",
-       "items: Layer Collection\n",
-       "name: An empty collection\n",
-       "description: There is nothing here\n",
-       "id: a29f77cc-51ce-466b-86ef-d0ab2170bc0a\n",
-       "provider id: ce5e84db-cbf9-48a2-9a32-d4b7cc56ea74\n",
-       "\n",
-       "       Layer Collection\n",
-       "name: A test collection\n",
-       "description: Some layers for testing and an empty subcollection\n",
-       "id: 272bf675-2e27-4412-824c-287c1e6841ac\n",
-       "provider id: ce5e84db-cbf9-48a2-9a32-d4b7cc56ea74\n",
-       "\n",
-       "       Layer Collection\n",
-       "name: Unsorted\n",
-       "description: Unsorted Layers\n",
-       "id: ffb2dd9e-f5ad-427c-b7f1-c9a0c7a0ae3f\n",
-       "provider id: ce5e84db-cbf9-48a2-9a32-d4b7cc56ea74\n"
-      ]
-     },
-     "execution_count": 4,
-     "metadata": {},
-     "output_type": "execute_result"
-    }
-   ],
-   "source": [
-    "root_of_layerdb = root_collection.items[0].load()\n",
+   "execution_count": null,
+   "metadata": {},
+   "outputs": [],
+   "source": [
+    "root_of_layerdb = root_collection.get_items_by_name_unique(name=\"Data Catalog\").load()\n",
     "root_of_layerdb"
    ]
   },
@@ -154,115 +60,19 @@
    "cell_type": "code",
    "execution_count": null,
    "metadata": {},
-   "outputs": [
-    {
-     "data": {
-      "text/html": [
-       "<table><thead><tr><th colspan=\"2\">Layer Collection</th></tr></thead><tbody><tr><th>name</th><td>A test collection</td></tr><tr><th>description</th><td>Some layers for testing and an empty subcollection</td></tr><tr><th>id</th><td>272bf675-2e27-4412-824c-287c1e6841ac</td></tr><tr><th>provider id</th><td>ce5e84db-cbf9-48a2-9a32-d4b7cc56ea74</td></tr><tr><th rowspan=\"5\">items</th><td><table><thead><tr><th colspan=\"2\">Layer Collection</th></tr></thead><tbody><tr><th>name</th><td>An empty collection</td></tr><tr><th>description</th><td>There is nothing here</td></tr><tr><th>id</th><td>a29f77cc-51ce-466b-86ef-d0ab2170bc0a</td></tr><tr><th>provider id</th><td>ce5e84db-cbf9-48a2-9a32-d4b7cc56ea74</td></tr></tbody></table></td></tr><tr><td><table><thead><tr><th colspan=\"2\">Layer</th></tr></thead><tbody><tr><th>name</th><td>Natural Earth II – R</td></tr><tr><th>description</th><td>A raster with one band (R from RGB)</td></tr><tr><th>id</th><td>52ef9e16-acd1-4c61-9a80-7d5b335d0d5a</td></tr><tr><th>provider id</th><td>ce5e84db-cbf9-48a2-9a32-d4b7cc56ea74</td></tr></tbody></table></td></tr><tr><td><table><thead><tr><th colspan=\"2\">Layer</th></tr></thead><tbody><tr><th>name</th><td>Natural Earth II – RGB</td></tr><tr><th>description</th><td>A raster with three bands for RGB visualization</td></tr><tr><th>id</th><td>83866f7b-dcee-47b8-9242-e5636ceaf402</td></tr><tr><th>provider id</th><td>ce5e84db-cbf9-48a2-9a32-d4b7cc56ea74</td></tr></tbody></table></td></tr><tr><td><table><thead><tr><th colspan=\"2\">Layer</th></tr></thead><tbody><tr><th>name</th><td>Ports in Germany</td></tr><tr><th>description</th><td>Natural Earth Ports point filtered with Germany polygon</td></tr><tr><th>id</th><td>b75db46e-2b9a-4a86-b33f-bc06a73cd711</td></tr><tr><th>provider id</th><td>ce5e84db-cbf9-48a2-9a32-d4b7cc56ea74</td></tr></tbody></table></td></tr><tr><td><table><thead><tr><th colspan=\"2\">Layer</th></tr></thead><tbody><tr><th>name</th><td>Stacked Raster</td></tr><tr><th>description</th><td>A raster with two bands for testing</td></tr><tr><th>id</th><td>c078db52-2dc6-4838-ad75-340cefeab476</td></tr><tr><th>provider id</th><td>ce5e84db-cbf9-48a2-9a32-d4b7cc56ea74</td></tr></tbody></table></td></tr></tbody></table>"
-      ],
-      "text/plain": [
-       "Layer Collection\n",
-       "name: A test collection\n",
-       "description: Some layers for testing and an empty subcollection\n",
-       "id: 272bf675-2e27-4412-824c-287c1e6841ac\n",
-       "provider id: ce5e84db-cbf9-48a2-9a32-d4b7cc56ea74\n",
-       "items: Layer Collection\n",
-       "name: An empty collection\n",
-       "description: There is nothing here\n",
-       "id: a29f77cc-51ce-466b-86ef-d0ab2170bc0a\n",
-       "provider id: ce5e84db-cbf9-48a2-9a32-d4b7cc56ea74\n",
-       "\n",
-       "       Layer\n",
-       "name: Natural Earth II – R\n",
-       "description: A raster with one band (R from RGB)\n",
-       "id: 52ef9e16-acd1-4c61-9a80-7d5b335d0d5a\n",
-       "provider id: ce5e84db-cbf9-48a2-9a32-d4b7cc56ea74\n",
-       "\n",
-       "       Layer\n",
-       "name: Natural Earth II – RGB\n",
-       "description: A raster with three bands for RGB visualization\n",
-       "id: 83866f7b-dcee-47b8-9242-e5636ceaf402\n",
-       "provider id: ce5e84db-cbf9-48a2-9a32-d4b7cc56ea74\n",
-       "\n",
-       "       Layer\n",
-       "name: Ports in Germany\n",
-       "description: Natural Earth Ports point filtered with Germany polygon\n",
-       "id: b75db46e-2b9a-4a86-b33f-bc06a73cd711\n",
-       "provider id: ce5e84db-cbf9-48a2-9a32-d4b7cc56ea74\n",
-       "\n",
-       "       Layer\n",
-       "name: Stacked Raster\n",
-       "description: A raster with two bands for testing\n",
-       "id: c078db52-2dc6-4838-ad75-340cefeab476\n",
-       "provider id: ce5e84db-cbf9-48a2-9a32-d4b7cc56ea74\n"
-      ]
-     },
-     "execution_count": 5,
-     "metadata": {},
-     "output_type": "execute_result"
-    }
-   ],
-   "source": [
-    "test_collection = root_of_layerdb.items[0].load()\n",
-    "test_collection"
-   ]
-  },
-  {
-   "cell_type": "code",
-   "execution_count": 6,
-   "metadata": {},
-   "outputs": [
-    {
-     "data": {
-      "text/html": [
-       "<table><thead><tr><th colspan=\"2\">Layer</th></tr></thead><tbody><tr><th>name</th><td>Ports in Germany</td></tr><tr><th>description</th><td>Natural Earth Ports point filtered with Germany polygon</td></tr><tr><th>id</th><td>b75db46e-2b9a-4a86-b33f-bc06a73cd711</td></tr><tr><th>provider id</th><td>ce5e84db-cbf9-48a2-9a32-d4b7cc56ea74</td></tr><tr><th>workflow</th><td align=\"left\"><pre>{\n",
-       "    \"operator\": {\n",
-       "        \"params\": {},\n",
-       "        \"sources\": {\n",
-       "            \"points\": {\n",
-       "                \"type\": \"OgrSource\",\n",
-       "                \"params\": {\n",
-       "                    \"data\": \"ne_10m_ports\",\n",
-       "                    \"attributeProjection\": null,\n",
-       "                    \"attributeFilters\": null\n",
-       "                }\n",
-       "            },\n",
-       "            \"polygons\": {\n",
-       "                \"type\": \"OgrSource\",\n",
-       "                \"params\": {\n",
-       "                    \"data\": \"germany_outline\",\n",
-       "                    \"attributeProjection\": null,\n",
-       "                    \"attributeFilters\": null\n",
-       "                }\n",
-       "            }\n",
-       "        },\n",
-       "        \"type\": \"PointInPolygonFilter\"\n",
-       "    },\n",
-       "    \"type\": \"Vector\"\n",
-       "}\n",
-       "</pre></td></tr><tr><th>symbology</th><td align=\"left\">None</td></tr><tr><th>properties</th><td>[]\n",
-       "</td></tr><tr><th>metadata</th><td>{}\n",
-       "</td></tr></tbody></table>"
-      ],
-      "text/plain": [
-       "Layer\n",
-       "name: Ports in Germany\n",
-       "description: Natural Earth Ports point filtered with Germany polygon\n",
-       "id: b75db46e-2b9a-4a86-b33f-bc06a73cd711\n",
-       "provider id: ce5e84db-cbf9-48a2-9a32-d4b7cc56ea74\n",
-       "workflow: {'operator': {'params': {}, 'sources': {'points': {'type': 'OgrSource', 'params': {'data': 'ne_10m_ports', 'attributeProjection': None, 'attributeFilters': None}}, 'polygons': {'type': 'OgrSource', 'params': {'data': 'germany_outline', 'attributeProjection': None, 'attributeFilters': None}}}, 'type': 'PointInPolygonFilter'}, 'type': 'Vector'}\n",
-       "symbology: None\n",
-       "properties: []\n",
-       "metadata: {}"
-      ]
-     },
-     "execution_count": 6,
-     "metadata": {},
-     "output_type": "execute_result"
-    }
-   ],
-   "source": [
-    "layer = test_collection.get_items_by_name(name=\"Ports in Germany\")[0].load()\n",
+   "outputs": [],
+   "source": [
+    "test_collection = root_of_layerdb.get_items_by_name_unique(name=\"A test collection\").load()\n",
+    "test_collection"
+   ]
+  },
+  {
+   "cell_type": "code",
+   "execution_count": null,
+   "metadata": {},
+   "outputs": [],
+   "source": [
+    "layer = test_collection.get_items_by_name_unique(name=\"Ports in Germany\").load()\n",
     "layer"
    ]
   },
@@ -270,223 +80,7 @@
    "cell_type": "code",
    "execution_count": null,
    "metadata": {},
-   "outputs": [
-    {
-     "data": {
-      "text/html": [
-       "<div>\n",
-       "<style scoped>\n",
-       "    .dataframe tbody tr th:only-of-type {\n",
-       "        vertical-align: middle;\n",
-       "    }\n",
-       "\n",
-       "    .dataframe tbody tr th {\n",
-       "        vertical-align: top;\n",
-       "    }\n",
-       "\n",
-       "    .dataframe thead th {\n",
-       "        text-align: right;\n",
-       "    }\n",
-       "</style>\n",
-       "<table border=\"1\" class=\"dataframe\">\n",
-       "  <thead>\n",
-       "    <tr style=\"text-align: right;\">\n",
-       "      <th></th>\n",
-       "      <th>geometry</th>\n",
-       "      <th>name</th>\n",
-       "      <th>scalerank</th>\n",
-       "      <th>natlscale</th>\n",
-       "      <th>featurecla</th>\n",
-       "      <th>website</th>\n",
-       "      <th>start</th>\n",
-       "      <th>end</th>\n",
-       "    </tr>\n",
-       "  </thead>\n",
-       "  <tbody>\n",
-       "    <tr>\n",
-       "      <th>0</th>\n",
-       "      <td>POINT (8.70724 53.86472)</td>\n",
-       "      <td>Cuxhaven</td>\n",
-       "      <td>8</td>\n",
-       "      <td>5.0</td>\n",
-       "      <td>Port</td>\n",
-       "      <td>www.cuxport.de</td>\n",
-       "      <td>NaT</td>\n",
-       "      <td>NaT</td>\n",
-       "    </tr>\n",
-       "    <tr>\n",
-       "      <th>1</th>\n",
-       "      <td>POINT (9.83581 54.47361)</td>\n",
-       "      <td>Eckernforde</td>\n",
-       "      <td>8</td>\n",
-       "      <td>5.0</td>\n",
-       "      <td>Port</td>\n",
-       "      <td>www.stadtwerke-eckernfoerde.de</td>\n",
-       "      <td>NaT</td>\n",
-       "      <td>NaT</td>\n",
-       "    </tr>\n",
-       "    <tr>\n",
-       "      <th>2</th>\n",
-       "      <td>POINT (8.48952 53.48750)</td>\n",
-       "      <td>Nordenham</td>\n",
-       "      <td>8</td>\n",
-       "      <td>5.0</td>\n",
-       "      <td>Port</td>\n",
-       "      <td>None</td>\n",
-       "      <td>NaT</td>\n",
-       "      <td>NaT</td>\n",
-       "    </tr>\n",
-       "    <tr>\n",
-       "      <th>3</th>\n",
-       "      <td>POINT (7.36896 53.09639)</td>\n",
-       "      <td>Papenburg</td>\n",
-       "      <td>8</td>\n",
-       "      <td>5.0</td>\n",
-       "      <td>Port</td>\n",
-       "      <td>None</td>\n",
-       "      <td>NaT</td>\n",
-       "      <td>NaT</td>\n",
-       "    </tr>\n",
-       "    <tr>\n",
-       "      <th>4</th>\n",
-       "      <td>POINT (11.43916 53.90639)</td>\n",
-       "      <td>Wismar</td>\n",
-       "      <td>8</td>\n",
-       "      <td>5.0</td>\n",
-       "      <td>Port</td>\n",
-       "      <td>www.hafen-wismar.de</td>\n",
-       "      <td>NaT</td>\n",
-       "      <td>NaT</td>\n",
-       "    </tr>\n",
-       "    <tr>\n",
-       "      <th>5</th>\n",
-       "      <td>POINT (10.86826 53.95222)</td>\n",
-       "      <td>Travemunde</td>\n",
-       "      <td>7</td>\n",
-       "      <td>10.0</td>\n",
-       "      <td>Port</td>\n",
-       "      <td>None</td>\n",
-       "      <td>NaT</td>\n",
-       "      <td>NaT</td>\n",
-       "    </tr>\n",
-       "    <tr>\n",
-       "      <th>6</th>\n",
-       "      <td>POINT (7.19287 53.34611)</td>\n",
-       "      <td>Emden</td>\n",
-       "      <td>6</td>\n",
-       "      <td>20.0</td>\n",
-       "      <td>Port</td>\n",
-       "      <td>www.seaport-emden.de</td>\n",
-       "      <td>NaT</td>\n",
-       "      <td>NaT</td>\n",
-       "    </tr>\n",
-       "    <tr>\n",
-       "      <th>7</th>\n",
-       "      <td>POINT (9.43687 54.80333)</td>\n",
-       "      <td>Flensburg</td>\n",
-       "      <td>6</td>\n",
-       "      <td>20.0</td>\n",
-       "      <td>Port</td>\n",
-       "      <td>www.flensburg-tourismus.de</td>\n",
-       "      <td>NaT</td>\n",
-       "      <td>NaT</td>\n",
-       "    </tr>\n",
-       "    <tr>\n",
-       "      <th>8</th>\n",
-       "      <td>POINT (8.12214 53.53000)</td>\n",
-       "      <td>Wilhelmshaven</td>\n",
-       "      <td>6</td>\n",
-       "      <td>20.0</td>\n",
-       "      <td>Port</td>\n",
-       "      <td>www.wilhelmshaven-port.de</td>\n",
-       "      <td>NaT</td>\n",
-       "      <td>NaT</td>\n",
-       "    </tr>\n",
-       "    <tr>\n",
-       "      <th>9</th>\n",
-       "      <td>POINT (8.75106 53.09750)</td>\n",
-       "      <td>Bremen</td>\n",
-       "      <td>5</td>\n",
-       "      <td>30.0</td>\n",
-       "      <td>Port</td>\n",
-       "      <td>www.bremen-ports.de</td>\n",
-       "      <td>NaT</td>\n",
-       "      <td>NaT</td>\n",
-       "    </tr>\n",
-       "    <tr>\n",
-       "      <th>10</th>\n",
-       "      <td>POINT (9.95848 53.52472)</td>\n",
-       "      <td>Hamburg</td>\n",
-       "      <td>5</td>\n",
-       "      <td>30.0</td>\n",
-       "      <td>Port</td>\n",
-       "      <td>www.hafen-hamburg.de</td>\n",
-       "      <td>NaT</td>\n",
-       "      <td>NaT</td>\n",
-       "    </tr>\n",
-       "    <tr>\n",
-       "      <th>11</th>\n",
-       "      <td>POINT (8.55300 53.56361)</td>\n",
-       "      <td>Bremerhaven</td>\n",
-       "      <td>3</td>\n",
-       "      <td>75.0</td>\n",
-       "      <td>Port</td>\n",
-       "      <td>www.bremen-ports.de</td>\n",
-       "      <td>NaT</td>\n",
-       "      <td>NaT</td>\n",
-       "    </tr>\n",
-       "    <tr>\n",
-       "      <th>12</th>\n",
-       "      <td>POINT (12.11790 54.15250)</td>\n",
-       "      <td>Rostock</td>\n",
-       "      <td>3</td>\n",
-       "      <td>75.0</td>\n",
-       "      <td>Port</td>\n",
-       "      <td>www.rostock-port.de</td>\n",
-       "      <td>NaT</td>\n",
-       "      <td>NaT</td>\n",
-       "    </tr>\n",
-       "  </tbody>\n",
-       "</table>\n",
-       "</div>"
-      ],
-      "text/plain": [
-       "                     geometry           name  scalerank  natlscale featurecla  \\\n",
-       "0    POINT (8.70724 53.86472)       Cuxhaven          8        5.0       Port   \n",
-       "1    POINT (9.83581 54.47361)    Eckernforde          8        5.0       Port   \n",
-       "2    POINT (8.48952 53.48750)      Nordenham          8        5.0       Port   \n",
-       "3    POINT (7.36896 53.09639)      Papenburg          8        5.0       Port   \n",
-       "4   POINT (11.43916 53.90639)         Wismar          8        5.0       Port   \n",
-       "5   POINT (10.86826 53.95222)     Travemunde          7       10.0       Port   \n",
-       "6    POINT (7.19287 53.34611)          Emden          6       20.0       Port   \n",
-       "7    POINT (9.43687 54.80333)      Flensburg          6       20.0       Port   \n",
-       "8    POINT (8.12214 53.53000)  Wilhelmshaven          6       20.0       Port   \n",
-       "9    POINT (8.75106 53.09750)         Bremen          5       30.0       Port   \n",
-       "10   POINT (9.95848 53.52472)        Hamburg          5       30.0       Port   \n",
-       "11   POINT (8.55300 53.56361)    Bremerhaven          3       75.0       Port   \n",
-       "12  POINT (12.11790 54.15250)        Rostock          3       75.0       Port   \n",
-       "\n",
-       "                           website start end  \n",
-       "0                   www.cuxport.de   NaT NaT  \n",
-       "1   www.stadtwerke-eckernfoerde.de   NaT NaT  \n",
-       "2                             None   NaT NaT  \n",
-       "3                             None   NaT NaT  \n",
-       "4              www.hafen-wismar.de   NaT NaT  \n",
-       "5                             None   NaT NaT  \n",
-       "6             www.seaport-emden.de   NaT NaT  \n",
-       "7       www.flensburg-tourismus.de   NaT NaT  \n",
-       "8        www.wilhelmshaven-port.de   NaT NaT  \n",
-       "9              www.bremen-ports.de   NaT NaT  \n",
-       "10            www.hafen-hamburg.de   NaT NaT  \n",
-       "11             www.bremen-ports.de   NaT NaT  \n",
-       "12             www.rostock-port.de   NaT NaT  "
-      ]
-     },
-     "execution_count": 7,
-     "metadata": {},
-     "output_type": "execute_result"
-    }
-   ],
+   "outputs": [],
    "source": [
     "workflow = layer.as_workflow()\n",
     "\n",
@@ -495,12 +89,7 @@
     "data = workflow.get_dataframe(\n",
     "    ge.QueryRectangle(\n",
     "        ge.BoundingBox2D(-111.533203125, -4.482421875, 114.345703125, 73.388671875),\n",
-<<<<<<< HEAD
     "        ge.TimeInterval(time, time)\n",
-=======
-    "        ge.TimeInterval(time, time),\n",
-    "        ge.SpatialResolution(0.1, 0.1),\n",
->>>>>>> 798243b7
     "    )\n",
     ")\n",
     "\n",
@@ -517,50 +106,9 @@
   },
   {
    "cell_type": "code",
-   "execution_count": 8,
-   "metadata": {},
-   "outputs": [
-    {
-     "data": {
-      "text/html": [
-       "<table><thead><tr><th colspan=\"2\">Layer Collection</th></tr></thead><tbody><tr><th>name</th><td>Layers</td></tr><tr><th>description</th><td>All available Geo Engine layers</td></tr><tr><th>id</th><td>05102bb3-a855-4a37-8a8a-30026a91fef1</td></tr><tr><th>provider id</th><td>ce5e84db-cbf9-48a2-9a32-d4b7cc56ea74</td></tr><tr><th rowspan=\"4\">items</th><td><table><thead><tr><th colspan=\"2\">Layer Collection</th></tr></thead><tbody><tr><th>name</th><td>An empty collection</td></tr><tr><th>description</th><td>There is nothing here</td></tr><tr><th>id</th><td>a29f77cc-51ce-466b-86ef-d0ab2170bc0a</td></tr><tr><th>provider id</th><td>ce5e84db-cbf9-48a2-9a32-d4b7cc56ea74</td></tr></tbody></table></td></tr><tr><td><table><thead><tr><th colspan=\"2\">Layer Collection</th></tr></thead><tbody><tr><th>name</th><td>A test collection</td></tr><tr><th>description</th><td>Some layers for testing and an empty subcollection</td></tr><tr><th>id</th><td>272bf675-2e27-4412-824c-287c1e6841ac</td></tr><tr><th>provider id</th><td>ce5e84db-cbf9-48a2-9a32-d4b7cc56ea74</td></tr></tbody></table></td></tr><tr><td><table><thead><tr><th colspan=\"2\">Layer Collection</th></tr></thead><tbody><tr><th>name</th><td>my test collection</td></tr><tr><th>description</th><td>test description</td></tr><tr><th>id</th><td>af6cd540-ac23-4169-bd0d-a845d9e7aabd</td></tr><tr><th>provider id</th><td>ce5e84db-cbf9-48a2-9a32-d4b7cc56ea74</td></tr></tbody></table></td></tr><tr><td><table><thead><tr><th colspan=\"2\">Layer Collection</th></tr></thead><tbody><tr><th>name</th><td>Unsorted</td></tr><tr><th>description</th><td>Unsorted Layers</td></tr><tr><th>id</th><td>ffb2dd9e-f5ad-427c-b7f1-c9a0c7a0ae3f</td></tr><tr><th>provider id</th><td>ce5e84db-cbf9-48a2-9a32-d4b7cc56ea74</td></tr></tbody></table></td></tr></tbody></table>"
-      ],
-      "text/plain": [
-       "Layer Collection\n",
-       "name: Layers\n",
-       "description: All available Geo Engine layers\n",
-       "id: 05102bb3-a855-4a37-8a8a-30026a91fef1\n",
-       "provider id: ce5e84db-cbf9-48a2-9a32-d4b7cc56ea74\n",
-       "items: Layer Collection\n",
-       "name: An empty collection\n",
-       "description: There is nothing here\n",
-       "id: a29f77cc-51ce-466b-86ef-d0ab2170bc0a\n",
-       "provider id: ce5e84db-cbf9-48a2-9a32-d4b7cc56ea74\n",
-       "\n",
-       "       Layer Collection\n",
-       "name: A test collection\n",
-       "description: Some layers for testing and an empty subcollection\n",
-       "id: 272bf675-2e27-4412-824c-287c1e6841ac\n",
-       "provider id: ce5e84db-cbf9-48a2-9a32-d4b7cc56ea74\n",
-       "\n",
-       "       Layer Collection\n",
-       "name: my test collection\n",
-       "description: test description\n",
-       "id: af6cd540-ac23-4169-bd0d-a845d9e7aabd\n",
-       "provider id: ce5e84db-cbf9-48a2-9a32-d4b7cc56ea74\n",
-       "\n",
-       "       Layer Collection\n",
-       "name: Unsorted\n",
-       "description: Unsorted Layers\n",
-       "id: ffb2dd9e-f5ad-427c-b7f1-c9a0c7a0ae3f\n",
-       "provider id: ce5e84db-cbf9-48a2-9a32-d4b7cc56ea74\n"
-      ]
-     },
-     "execution_count": 8,
-     "metadata": {},
-     "output_type": "execute_result"
-    }
-   ],
+   "execution_count": null,
+   "metadata": {},
+   "outputs": [],
    "source": [
     "root_of_layerdb.add_collection(\"my test collection\", \"test description\")\n",
     "root_of_layerdb = root_of_layerdb.reload()\n",
@@ -569,66 +117,19 @@
   },
   {
    "cell_type": "code",
-   "execution_count": 9,
-   "metadata": {},
-   "outputs": [
-    {
-     "data": {
-      "text/html": [
-       "<table><thead><tr><th colspan=\"2\">Layer Collection</th></tr></thead><tbody><tr><th>name</th><td>my test collection</td></tr><tr><th>description</th><td>test description</td></tr><tr><th>id</th><td>af6cd540-ac23-4169-bd0d-a845d9e7aabd</td></tr><tr><th>provider id</th><td>ce5e84db-cbf9-48a2-9a32-d4b7cc56ea74</td></tr></tbody></table>"
-      ],
-      "text/plain": [
-       "Layer Collection\n",
-       "name: my test collection\n",
-       "description: test description\n",
-       "id: af6cd540-ac23-4169-bd0d-a845d9e7aabd\n",
-       "provider id: ce5e84db-cbf9-48a2-9a32-d4b7cc56ea74"
-      ]
-     },
-     "execution_count": 9,
-     "metadata": {},
-     "output_type": "execute_result"
-    }
-   ],
-   "source": [
-    "test_collection = root_of_layerdb.get_items_by_name(\"my test collection\")[0].load()\n",
-    "test_collection"
-   ]
-  },
-  {
-   "cell_type": "code",
-   "execution_count": 10,
-   "metadata": {},
-   "outputs": [
-    {
-     "data": {
-      "text/html": [
-       "<table><thead><tr><th colspan=\"2\">Layer Collection</th></tr></thead><tbody><tr><th>name</th><td>my test collection</td></tr><tr><th>description</th><td>test description</td></tr><tr><th>id</th><td>af6cd540-ac23-4169-bd0d-a845d9e7aabd</td></tr><tr><th>provider id</th><td>ce5e84db-cbf9-48a2-9a32-d4b7cc56ea74</td></tr><tr><th rowspan=\"2\">items</th><td><table><thead><tr><th colspan=\"2\">Layer Collection</th></tr></thead><tbody><tr><th>name</th><td>sub collection</td></tr><tr><th>description</th><td>another description</td></tr><tr><th>id</th><td>c830bedd-7c18-4211-87f3-993b483d6ca0</td></tr><tr><th>provider id</th><td>ce5e84db-cbf9-48a2-9a32-d4b7cc56ea74</td></tr></tbody></table></td></tr><tr><td><table><thead><tr><th colspan=\"2\">Layer</th></tr></thead><tbody><tr><th>name</th><td>ports clone</td></tr><tr><th>description</th><td>test description</td></tr><tr><th>id</th><td>7a18930c-f3ec-4e21-9017-2b87010fd11a</td></tr><tr><th>provider id</th><td>ce5e84db-cbf9-48a2-9a32-d4b7cc56ea74</td></tr></tbody></table></td></tr></tbody></table>"
-      ],
-      "text/plain": [
-       "Layer Collection\n",
-       "name: my test collection\n",
-       "description: test description\n",
-       "id: af6cd540-ac23-4169-bd0d-a845d9e7aabd\n",
-       "provider id: ce5e84db-cbf9-48a2-9a32-d4b7cc56ea74\n",
-       "items: Layer Collection\n",
-       "name: sub collection\n",
-       "description: another description\n",
-       "id: c830bedd-7c18-4211-87f3-993b483d6ca0\n",
-       "provider id: ce5e84db-cbf9-48a2-9a32-d4b7cc56ea74\n",
-       "\n",
-       "       Layer\n",
-       "name: ports clone\n",
-       "description: test description\n",
-       "id: 7a18930c-f3ec-4e21-9017-2b87010fd11a\n",
-       "provider id: ce5e84db-cbf9-48a2-9a32-d4b7cc56ea74\n"
-      ]
-     },
-     "execution_count": 10,
-     "metadata": {},
-     "output_type": "execute_result"
-    }
-   ],
+   "execution_count": null,
+   "metadata": {},
+   "outputs": [],
+   "source": [
+    "test_collection = root_of_layerdb.get_items_by_name_unique(\"my test collection\").load()\n",
+    "test_collection"
+   ]
+  },
+  {
+   "cell_type": "code",
+   "execution_count": null,
+   "metadata": {},
+   "outputs": [],
    "source": [
     "test_collection.add_collection(\"sub collection\", \"another description\")\n",
     "\n",
@@ -661,38 +162,9 @@
   },
   {
    "cell_type": "code",
-   "execution_count": 11,
-   "metadata": {},
-   "outputs": [
-    {
-     "data": {
-      "text/html": [
-       "<table><thead><tr><th colspan=\"2\">Layer Collection</th></tr></thead><tbody><tr><th>name</th><td>sub collection</td></tr><tr><th>description</th><td>another description</td></tr><tr><th>id</th><td>c830bedd-7c18-4211-87f3-993b483d6ca0</td></tr><tr><th>provider id</th><td>ce5e84db-cbf9-48a2-9a32-d4b7cc56ea74</td></tr><tr><th rowspan=\"2\">items</th><td><table><thead><tr><th colspan=\"2\">Layer Collection</th></tr></thead><tbody><tr><th>name</th><td>sub sub collection</td></tr><tr><th>description</th><td>yet another description</td></tr><tr><th>id</th><td>3d53f6ae-c660-4204-9cdb-d652d0109bbb</td></tr><tr><th>provider id</th><td>ce5e84db-cbf9-48a2-9a32-d4b7cc56ea74</td></tr></tbody></table></td></tr><tr><td><table><thead><tr><th colspan=\"2\">Layer</th></tr></thead><tbody><tr><th>name</th><td>ports clone</td></tr><tr><th>description</th><td>test description</td></tr><tr><th>id</th><td>7a18930c-f3ec-4e21-9017-2b87010fd11a</td></tr><tr><th>provider id</th><td>ce5e84db-cbf9-48a2-9a32-d4b7cc56ea74</td></tr></tbody></table></td></tr></tbody></table>"
-      ],
-      "text/plain": [
-       "Layer Collection\n",
-       "name: sub collection\n",
-       "description: another description\n",
-       "id: c830bedd-7c18-4211-87f3-993b483d6ca0\n",
-       "provider id: ce5e84db-cbf9-48a2-9a32-d4b7cc56ea74\n",
-       "items: Layer Collection\n",
-       "name: sub sub collection\n",
-       "description: yet another description\n",
-       "id: 3d53f6ae-c660-4204-9cdb-d652d0109bbb\n",
-       "provider id: ce5e84db-cbf9-48a2-9a32-d4b7cc56ea74\n",
-       "\n",
-       "       Layer\n",
-       "name: ports clone\n",
-       "description: test description\n",
-       "id: 7a18930c-f3ec-4e21-9017-2b87010fd11a\n",
-       "provider id: ce5e84db-cbf9-48a2-9a32-d4b7cc56ea74\n"
-      ]
-     },
-     "execution_count": 11,
-     "metadata": {},
-     "output_type": "execute_result"
-    }
-   ],
+   "execution_count": null,
+   "metadata": {},
+   "outputs": [],
    "source": [
     "sub_collection = test_collection.items[0].load()\n",
     "sub_collection.add_existing_layer(test_collection.items[1])\n",
@@ -705,44 +177,9 @@
   },
   {
    "cell_type": "code",
-   "execution_count": 12,
-   "metadata": {},
-   "outputs": [
-    {
-     "data": {
-      "text/html": [
-       "<table><thead><tr><th colspan=\"2\">Layer Collection</th></tr></thead><tbody><tr><th>name</th><td>my test collection</td></tr><tr><th>description</th><td>test description</td></tr><tr><th>id</th><td>af6cd540-ac23-4169-bd0d-a845d9e7aabd</td></tr><tr><th>provider id</th><td>ce5e84db-cbf9-48a2-9a32-d4b7cc56ea74</td></tr><tr><th rowspan=\"3\">items</th><td><table><thead><tr><th colspan=\"2\">Layer Collection</th></tr></thead><tbody><tr><th>name</th><td>sub collection</td></tr><tr><th>description</th><td>another description</td></tr><tr><th>id</th><td>c830bedd-7c18-4211-87f3-993b483d6ca0</td></tr><tr><th>provider id</th><td>ce5e84db-cbf9-48a2-9a32-d4b7cc56ea74</td></tr></tbody></table></td></tr><tr><td><table><thead><tr><th colspan=\"2\">Layer Collection</th></tr></thead><tbody><tr><th>name</th><td>sub sub collection</td></tr><tr><th>description</th><td>yet another description</td></tr><tr><th>id</th><td>3d53f6ae-c660-4204-9cdb-d652d0109bbb</td></tr><tr><th>provider id</th><td>ce5e84db-cbf9-48a2-9a32-d4b7cc56ea74</td></tr></tbody></table></td></tr><tr><td><table><thead><tr><th colspan=\"2\">Layer</th></tr></thead><tbody><tr><th>name</th><td>ports clone</td></tr><tr><th>description</th><td>test description</td></tr><tr><th>id</th><td>7a18930c-f3ec-4e21-9017-2b87010fd11a</td></tr><tr><th>provider id</th><td>ce5e84db-cbf9-48a2-9a32-d4b7cc56ea74</td></tr></tbody></table></td></tr></tbody></table>"
-      ],
-      "text/plain": [
-       "Layer Collection\n",
-       "name: my test collection\n",
-       "description: test description\n",
-       "id: af6cd540-ac23-4169-bd0d-a845d9e7aabd\n",
-       "provider id: ce5e84db-cbf9-48a2-9a32-d4b7cc56ea74\n",
-       "items: Layer Collection\n",
-       "name: sub collection\n",
-       "description: another description\n",
-       "id: c830bedd-7c18-4211-87f3-993b483d6ca0\n",
-       "provider id: ce5e84db-cbf9-48a2-9a32-d4b7cc56ea74\n",
-       "\n",
-       "       Layer Collection\n",
-       "name: sub sub collection\n",
-       "description: yet another description\n",
-       "id: 3d53f6ae-c660-4204-9cdb-d652d0109bbb\n",
-       "provider id: ce5e84db-cbf9-48a2-9a32-d4b7cc56ea74\n",
-       "\n",
-       "       Layer\n",
-       "name: ports clone\n",
-       "description: test description\n",
-       "id: 7a18930c-f3ec-4e21-9017-2b87010fd11a\n",
-       "provider id: ce5e84db-cbf9-48a2-9a32-d4b7cc56ea74\n"
-      ]
-     },
-     "execution_count": 12,
-     "metadata": {},
-     "output_type": "execute_result"
-    }
-   ],
+   "execution_count": null,
+   "metadata": {},
+   "outputs": [],
    "source": [
     "test_collection.add_existing_collection(sub_collection.items[0])\n",
     "\n",
@@ -760,82 +197,18 @@
   },
   {
    "cell_type": "code",
-   "execution_count": 13,
-   "metadata": {},
-   "outputs": [
-    {
-     "data": {
-      "text/html": [
-       "<table><thead><tr><th colspan=\"2\">Layer Collection</th></tr></thead><tbody><tr><th>name</th><td>my test collection</td></tr><tr><th>description</th><td>test description</td></tr><tr><th>id</th><td>af6cd540-ac23-4169-bd0d-a845d9e7aabd</td></tr><tr><th>provider id</th><td>ce5e84db-cbf9-48a2-9a32-d4b7cc56ea74</td></tr><tr><th rowspan=\"3\">items</th><td><table><thead><tr><th colspan=\"2\">Layer Collection</th></tr></thead><tbody><tr><th>name</th><td>sub collection</td></tr><tr><th>description</th><td>another description</td></tr><tr><th>id</th><td>c830bedd-7c18-4211-87f3-993b483d6ca0</td></tr><tr><th>provider id</th><td>ce5e84db-cbf9-48a2-9a32-d4b7cc56ea74</td></tr></tbody></table></td></tr><tr><td><table><thead><tr><th colspan=\"2\">Layer Collection</th></tr></thead><tbody><tr><th>name</th><td>sub sub collection</td></tr><tr><th>description</th><td>yet another description</td></tr><tr><th>id</th><td>3d53f6ae-c660-4204-9cdb-d652d0109bbb</td></tr><tr><th>provider id</th><td>ce5e84db-cbf9-48a2-9a32-d4b7cc56ea74</td></tr></tbody></table></td></tr><tr><td><table><thead><tr><th colspan=\"2\">Layer</th></tr></thead><tbody><tr><th>name</th><td>ports clone</td></tr><tr><th>description</th><td>test description</td></tr><tr><th>id</th><td>7a18930c-f3ec-4e21-9017-2b87010fd11a</td></tr><tr><th>provider id</th><td>ce5e84db-cbf9-48a2-9a32-d4b7cc56ea74</td></tr></tbody></table></td></tr></tbody></table>"
-      ],
-      "text/plain": [
-       "Layer Collection\n",
-       "name: my test collection\n",
-       "description: test description\n",
-       "id: af6cd540-ac23-4169-bd0d-a845d9e7aabd\n",
-       "provider id: ce5e84db-cbf9-48a2-9a32-d4b7cc56ea74\n",
-       "items: Layer Collection\n",
-       "name: sub collection\n",
-       "description: another description\n",
-       "id: c830bedd-7c18-4211-87f3-993b483d6ca0\n",
-       "provider id: ce5e84db-cbf9-48a2-9a32-d4b7cc56ea74\n",
-       "\n",
-       "       Layer Collection\n",
-       "name: sub sub collection\n",
-       "description: yet another description\n",
-       "id: 3d53f6ae-c660-4204-9cdb-d652d0109bbb\n",
-       "provider id: ce5e84db-cbf9-48a2-9a32-d4b7cc56ea74\n",
-       "\n",
-       "       Layer\n",
-       "name: ports clone\n",
-       "description: test description\n",
-       "id: 7a18930c-f3ec-4e21-9017-2b87010fd11a\n",
-       "provider id: ce5e84db-cbf9-48a2-9a32-d4b7cc56ea74\n"
-      ]
-     },
-     "execution_count": 13,
-     "metadata": {},
-     "output_type": "execute_result"
-    }
-   ],
-   "source": [
-    "test_collection"
-   ]
-  },
-  {
-   "cell_type": "code",
-   "execution_count": 14,
-   "metadata": {},
-   "outputs": [
-    {
-     "data": {
-      "text/html": [
-       "<table><thead><tr><th colspan=\"2\">Layer Collection</th></tr></thead><tbody><tr><th>name</th><td>my test collection</td></tr><tr><th>description</th><td>test description</td></tr><tr><th>id</th><td>af6cd540-ac23-4169-bd0d-a845d9e7aabd</td></tr><tr><th>provider id</th><td>ce5e84db-cbf9-48a2-9a32-d4b7cc56ea74</td></tr><tr><th rowspan=\"2\">items</th><td><table><thead><tr><th colspan=\"2\">Layer Collection</th></tr></thead><tbody><tr><th>name</th><td>sub sub collection</td></tr><tr><th>description</th><td>yet another description</td></tr><tr><th>id</th><td>3d53f6ae-c660-4204-9cdb-d652d0109bbb</td></tr><tr><th>provider id</th><td>ce5e84db-cbf9-48a2-9a32-d4b7cc56ea74</td></tr></tbody></table></td></tr><tr><td><table><thead><tr><th colspan=\"2\">Layer</th></tr></thead><tbody><tr><th>name</th><td>ports clone</td></tr><tr><th>description</th><td>test description</td></tr><tr><th>id</th><td>7a18930c-f3ec-4e21-9017-2b87010fd11a</td></tr><tr><th>provider id</th><td>ce5e84db-cbf9-48a2-9a32-d4b7cc56ea74</td></tr></tbody></table></td></tr></tbody></table>"
-      ],
-      "text/plain": [
-       "Layer Collection\n",
-       "name: my test collection\n",
-       "description: test description\n",
-       "id: af6cd540-ac23-4169-bd0d-a845d9e7aabd\n",
-       "provider id: ce5e84db-cbf9-48a2-9a32-d4b7cc56ea74\n",
-       "items: Layer Collection\n",
-       "name: sub sub collection\n",
-       "description: yet another description\n",
-       "id: 3d53f6ae-c660-4204-9cdb-d652d0109bbb\n",
-       "provider id: ce5e84db-cbf9-48a2-9a32-d4b7cc56ea74\n",
-       "\n",
-       "       Layer\n",
-       "name: ports clone\n",
-       "description: test description\n",
-       "id: 7a18930c-f3ec-4e21-9017-2b87010fd11a\n",
-       "provider id: ce5e84db-cbf9-48a2-9a32-d4b7cc56ea74\n"
-      ]
-     },
-     "execution_count": 14,
-     "metadata": {},
-     "output_type": "execute_result"
-    }
-   ],
+   "execution_count": null,
+   "metadata": {},
+   "outputs": [],
+   "source": [
+    "test_collection"
+   ]
+  },
+  {
+   "cell_type": "code",
+   "execution_count": null,
+   "metadata": {},
+   "outputs": [],
    "source": [
     "test_collection.remove_item(0)\n",
     "test_collection"
@@ -843,32 +216,9 @@
   },
   {
    "cell_type": "code",
-   "execution_count": 15,
-   "metadata": {},
-   "outputs": [
-    {
-     "data": {
-      "text/html": [
-       "<table><thead><tr><th colspan=\"2\">Layer Collection</th></tr></thead><tbody><tr><th>name</th><td>my test collection</td></tr><tr><th>description</th><td>test description</td></tr><tr><th>id</th><td>af6cd540-ac23-4169-bd0d-a845d9e7aabd</td></tr><tr><th>provider id</th><td>ce5e84db-cbf9-48a2-9a32-d4b7cc56ea74</td></tr><tr><th rowspan=\"1\">items</th><td><table><thead><tr><th colspan=\"2\">Layer</th></tr></thead><tbody><tr><th>name</th><td>ports clone</td></tr><tr><th>description</th><td>test description</td></tr><tr><th>id</th><td>7a18930c-f3ec-4e21-9017-2b87010fd11a</td></tr><tr><th>provider id</th><td>ce5e84db-cbf9-48a2-9a32-d4b7cc56ea74</td></tr></tbody></table></td></tr></tbody></table>"
-      ],
-      "text/plain": [
-       "Layer Collection\n",
-       "name: my test collection\n",
-       "description: test description\n",
-       "id: af6cd540-ac23-4169-bd0d-a845d9e7aabd\n",
-       "provider id: ce5e84db-cbf9-48a2-9a32-d4b7cc56ea74\n",
-       "items: Layer\n",
-       "name: ports clone\n",
-       "description: test description\n",
-       "id: 7a18930c-f3ec-4e21-9017-2b87010fd11a\n",
-       "provider id: ce5e84db-cbf9-48a2-9a32-d4b7cc56ea74\n"
-      ]
-     },
-     "execution_count": 15,
-     "metadata": {},
-     "output_type": "execute_result"
-    }
-   ],
+   "execution_count": null,
+   "metadata": {},
+   "outputs": [],
    "source": [
     "test_collection.remove_item(0)\n",
     "test_collection"
@@ -876,27 +226,9 @@
   },
   {
    "cell_type": "code",
-   "execution_count": 16,
-   "metadata": {},
-   "outputs": [
-    {
-     "data": {
-      "text/html": [
-       "<table><thead><tr><th colspan=\"2\">Layer Collection</th></tr></thead><tbody><tr><th>name</th><td>my test collection</td></tr><tr><th>description</th><td>test description</td></tr><tr><th>id</th><td>af6cd540-ac23-4169-bd0d-a845d9e7aabd</td></tr><tr><th>provider id</th><td>ce5e84db-cbf9-48a2-9a32-d4b7cc56ea74</td></tr></tbody></table>"
-      ],
-      "text/plain": [
-       "Layer Collection\n",
-       "name: my test collection\n",
-       "description: test description\n",
-       "id: af6cd540-ac23-4169-bd0d-a845d9e7aabd\n",
-       "provider id: ce5e84db-cbf9-48a2-9a32-d4b7cc56ea74"
-      ]
-     },
-     "execution_count": 16,
-     "metadata": {},
-     "output_type": "execute_result"
-    }
-   ],
+   "execution_count": null,
+   "metadata": {},
+   "outputs": [],
    "source": [
     "test_collection.remove_item(0)\n",
     "test_collection"
@@ -904,57 +236,16 @@
   },
   {
    "cell_type": "code",
-   "execution_count": 17,
-   "metadata": {},
-   "outputs": [
-    {
-     "data": {
-      "text/html": [
-       "<table><thead><tr><th colspan=\"2\">Layer Collection</th></tr></thead><tbody><tr><th>name</th><td>Layers</td></tr><tr><th>description</th><td>All available Geo Engine layers</td></tr><tr><th>id</th><td>05102bb3-a855-4a37-8a8a-30026a91fef1</td></tr><tr><th>provider id</th><td>ce5e84db-cbf9-48a2-9a32-d4b7cc56ea74</td></tr><tr><th rowspan=\"4\">items</th><td><table><thead><tr><th colspan=\"2\">Layer Collection</th></tr></thead><tbody><tr><th>name</th><td>An empty collection</td></tr><tr><th>description</th><td>There is nothing here</td></tr><tr><th>id</th><td>a29f77cc-51ce-466b-86ef-d0ab2170bc0a</td></tr><tr><th>provider id</th><td>ce5e84db-cbf9-48a2-9a32-d4b7cc56ea74</td></tr></tbody></table></td></tr><tr><td><table><thead><tr><th colspan=\"2\">Layer Collection</th></tr></thead><tbody><tr><th>name</th><td>A test collection</td></tr><tr><th>description</th><td>Some layers for testing and an empty subcollection</td></tr><tr><th>id</th><td>272bf675-2e27-4412-824c-287c1e6841ac</td></tr><tr><th>provider id</th><td>ce5e84db-cbf9-48a2-9a32-d4b7cc56ea74</td></tr></tbody></table></td></tr><tr><td><table><thead><tr><th colspan=\"2\">Layer Collection</th></tr></thead><tbody><tr><th>name</th><td>my test collection</td></tr><tr><th>description</th><td>test description</td></tr><tr><th>id</th><td>af6cd540-ac23-4169-bd0d-a845d9e7aabd</td></tr><tr><th>provider id</th><td>ce5e84db-cbf9-48a2-9a32-d4b7cc56ea74</td></tr></tbody></table></td></tr><tr><td><table><thead><tr><th colspan=\"2\">Layer Collection</th></tr></thead><tbody><tr><th>name</th><td>Unsorted</td></tr><tr><th>description</th><td>Unsorted Layers</td></tr><tr><th>id</th><td>ffb2dd9e-f5ad-427c-b7f1-c9a0c7a0ae3f</td></tr><tr><th>provider id</th><td>ce5e84db-cbf9-48a2-9a32-d4b7cc56ea74</td></tr></tbody></table></td></tr></tbody></table>"
-      ],
-      "text/plain": [
-       "Layer Collection\n",
-       "name: Layers\n",
-       "description: All available Geo Engine layers\n",
-       "id: 05102bb3-a855-4a37-8a8a-30026a91fef1\n",
-       "provider id: ce5e84db-cbf9-48a2-9a32-d4b7cc56ea74\n",
-       "items: Layer Collection\n",
-       "name: An empty collection\n",
-       "description: There is nothing here\n",
-       "id: a29f77cc-51ce-466b-86ef-d0ab2170bc0a\n",
-       "provider id: ce5e84db-cbf9-48a2-9a32-d4b7cc56ea74\n",
-       "\n",
-       "       Layer Collection\n",
-       "name: A test collection\n",
-       "description: Some layers for testing and an empty subcollection\n",
-       "id: 272bf675-2e27-4412-824c-287c1e6841ac\n",
-       "provider id: ce5e84db-cbf9-48a2-9a32-d4b7cc56ea74\n",
-       "\n",
-       "       Layer Collection\n",
-       "name: my test collection\n",
-       "description: test description\n",
-       "id: af6cd540-ac23-4169-bd0d-a845d9e7aabd\n",
-       "provider id: ce5e84db-cbf9-48a2-9a32-d4b7cc56ea74\n",
-       "\n",
-       "       Layer Collection\n",
-       "name: Unsorted\n",
-       "description: Unsorted Layers\n",
-       "id: ffb2dd9e-f5ad-427c-b7f1-c9a0c7a0ae3f\n",
-       "provider id: ce5e84db-cbf9-48a2-9a32-d4b7cc56ea74\n"
-      ]
-     },
-     "execution_count": 17,
-     "metadata": {},
-     "output_type": "execute_result"
-    }
-   ],
+   "execution_count": null,
+   "metadata": {},
+   "outputs": [],
    "source": [
     "root_of_layerdb.reload()"
    ]
   },
   {
    "cell_type": "code",
-   "execution_count": 18,
+   "execution_count": null,
    "metadata": {},
    "outputs": [],
    "source": [
@@ -963,44 +254,9 @@
   },
   {
    "cell_type": "code",
-   "execution_count": 19,
-   "metadata": {},
-   "outputs": [
-    {
-     "data": {
-      "text/html": [
-       "<table><thead><tr><th colspan=\"2\">Layer Collection</th></tr></thead><tbody><tr><th>name</th><td>Layers</td></tr><tr><th>description</th><td>All available Geo Engine layers</td></tr><tr><th>id</th><td>05102bb3-a855-4a37-8a8a-30026a91fef1</td></tr><tr><th>provider id</th><td>ce5e84db-cbf9-48a2-9a32-d4b7cc56ea74</td></tr><tr><th rowspan=\"3\">items</th><td><table><thead><tr><th colspan=\"2\">Layer Collection</th></tr></thead><tbody><tr><th>name</th><td>An empty collection</td></tr><tr><th>description</th><td>There is nothing here</td></tr><tr><th>id</th><td>a29f77cc-51ce-466b-86ef-d0ab2170bc0a</td></tr><tr><th>provider id</th><td>ce5e84db-cbf9-48a2-9a32-d4b7cc56ea74</td></tr></tbody></table></td></tr><tr><td><table><thead><tr><th colspan=\"2\">Layer Collection</th></tr></thead><tbody><tr><th>name</th><td>A test collection</td></tr><tr><th>description</th><td>Some layers for testing and an empty subcollection</td></tr><tr><th>id</th><td>272bf675-2e27-4412-824c-287c1e6841ac</td></tr><tr><th>provider id</th><td>ce5e84db-cbf9-48a2-9a32-d4b7cc56ea74</td></tr></tbody></table></td></tr><tr><td><table><thead><tr><th colspan=\"2\">Layer Collection</th></tr></thead><tbody><tr><th>name</th><td>Unsorted</td></tr><tr><th>description</th><td>Unsorted Layers</td></tr><tr><th>id</th><td>ffb2dd9e-f5ad-427c-b7f1-c9a0c7a0ae3f</td></tr><tr><th>provider id</th><td>ce5e84db-cbf9-48a2-9a32-d4b7cc56ea74</td></tr></tbody></table></td></tr></tbody></table>"
-      ],
-      "text/plain": [
-       "Layer Collection\n",
-       "name: Layers\n",
-       "description: All available Geo Engine layers\n",
-       "id: 05102bb3-a855-4a37-8a8a-30026a91fef1\n",
-       "provider id: ce5e84db-cbf9-48a2-9a32-d4b7cc56ea74\n",
-       "items: Layer Collection\n",
-       "name: An empty collection\n",
-       "description: There is nothing here\n",
-       "id: a29f77cc-51ce-466b-86ef-d0ab2170bc0a\n",
-       "provider id: ce5e84db-cbf9-48a2-9a32-d4b7cc56ea74\n",
-       "\n",
-       "       Layer Collection\n",
-       "name: A test collection\n",
-       "description: Some layers for testing and an empty subcollection\n",
-       "id: 272bf675-2e27-4412-824c-287c1e6841ac\n",
-       "provider id: ce5e84db-cbf9-48a2-9a32-d4b7cc56ea74\n",
-       "\n",
-       "       Layer Collection\n",
-       "name: Unsorted\n",
-       "description: Unsorted Layers\n",
-       "id: ffb2dd9e-f5ad-427c-b7f1-c9a0c7a0ae3f\n",
-       "provider id: ce5e84db-cbf9-48a2-9a32-d4b7cc56ea74\n"
-      ]
-     },
-     "execution_count": 19,
-     "metadata": {},
-     "output_type": "execute_result"
-    }
-   ],
+   "execution_count": null,
+   "metadata": {},
+   "outputs": [],
    "source": [
     "root_of_layerdb = root_of_layerdb.reload()\n",
     "root_of_layerdb"
@@ -1015,72 +271,9 @@
   },
   {
    "cell_type": "code",
-   "execution_count": 20,
-   "metadata": {},
-   "outputs": [
-    {
-     "name": "stdout",
-     "output_type": "stream",
-     "text": [
-      "Found…\n",
-      "\n",
-      "Layer\n",
-      "name: Ports in Germany\n",
-      "description: Natural Earth Ports point filtered with Germany polygon\n",
-      "id: b75db46e-2b9a-4a86-b33f-bc06a73cd711\n",
-      "provider id: ce5e84db-cbf9-48a2-9a32-d4b7cc56ea74\n",
-      "\n"
-     ]
-    },
-    {
-     "data": {
-      "text/html": [
-       "<table><thead><tr><th colspan=\"2\">Layer</th></tr></thead><tbody><tr><th>name</th><td>Ports in Germany</td></tr><tr><th>description</th><td>Natural Earth Ports point filtered with Germany polygon</td></tr><tr><th>id</th><td>b75db46e-2b9a-4a86-b33f-bc06a73cd711</td></tr><tr><th>provider id</th><td>ce5e84db-cbf9-48a2-9a32-d4b7cc56ea74</td></tr><tr><th>workflow</th><td align=\"left\"><pre>{\n",
-       "    \"operator\": {\n",
-       "        \"params\": {},\n",
-       "        \"sources\": {\n",
-       "            \"points\": {\n",
-       "                \"type\": \"OgrSource\",\n",
-       "                \"params\": {\n",
-       "                    \"data\": \"ne_10m_ports\",\n",
-       "                    \"attributeProjection\": null,\n",
-       "                    \"attributeFilters\": null\n",
-       "                }\n",
-       "            },\n",
-       "            \"polygons\": {\n",
-       "                \"type\": \"OgrSource\",\n",
-       "                \"params\": {\n",
-       "                    \"data\": \"germany_outline\",\n",
-       "                    \"attributeProjection\": null,\n",
-       "                    \"attributeFilters\": null\n",
-       "                }\n",
-       "            }\n",
-       "        },\n",
-       "        \"type\": \"PointInPolygonFilter\"\n",
-       "    },\n",
-       "    \"type\": \"Vector\"\n",
-       "}\n",
-       "</pre></td></tr><tr><th>symbology</th><td align=\"left\">None</td></tr><tr><th>properties</th><td>[]\n",
-       "</td></tr><tr><th>metadata</th><td>{}\n",
-       "</td></tr></tbody></table>"
-      ],
-      "text/plain": [
-       "Layer\n",
-       "name: Ports in Germany\n",
-       "description: Natural Earth Ports point filtered with Germany polygon\n",
-       "id: b75db46e-2b9a-4a86-b33f-bc06a73cd711\n",
-       "provider id: ce5e84db-cbf9-48a2-9a32-d4b7cc56ea74\n",
-       "workflow: {'operator': {'params': {}, 'sources': {'points': {'type': 'OgrSource', 'params': {'data': 'ne_10m_ports', 'attributeProjection': None, 'attributeFilters': None}}, 'polygons': {'type': 'OgrSource', 'params': {'data': 'germany_outline', 'attributeProjection': None, 'attributeFilters': None}}}, 'type': 'PointInPolygonFilter'}, 'type': 'Vector'}\n",
-       "symbology: None\n",
-       "properties: []\n",
-       "metadata: {}"
-      ]
-     },
-     "execution_count": 20,
-     "metadata": {},
-     "output_type": "execute_result"
-    }
-   ],
+   "execution_count": null,
+   "metadata": {},
+   "outputs": [],
    "source": [
     "search_result = root_of_layerdb.search(\"ports\")\n",
     "\n",
@@ -1092,58 +285,9 @@
   },
   {
    "cell_type": "code",
-   "execution_count": 21,
-   "metadata": {},
-   "outputs": [
-    {
-     "data": {
-      "text/html": [
-       "<table><thead><tr><th colspan=\"2\">Layer</th></tr></thead><tbody><tr><th>name</th><td>Ports in Germany</td></tr><tr><th>description</th><td>Natural Earth Ports point filtered with Germany polygon</td></tr><tr><th>id</th><td>b75db46e-2b9a-4a86-b33f-bc06a73cd711</td></tr><tr><th>provider id</th><td>ce5e84db-cbf9-48a2-9a32-d4b7cc56ea74</td></tr><tr><th>workflow</th><td align=\"left\"><pre>{\n",
-       "    \"operator\": {\n",
-       "        \"params\": {},\n",
-       "        \"sources\": {\n",
-       "            \"points\": {\n",
-       "                \"type\": \"OgrSource\",\n",
-       "                \"params\": {\n",
-       "                    \"data\": \"ne_10m_ports\",\n",
-       "                    \"attributeProjection\": null,\n",
-       "                    \"attributeFilters\": null\n",
-       "                }\n",
-       "            },\n",
-       "            \"polygons\": {\n",
-       "                \"type\": \"OgrSource\",\n",
-       "                \"params\": {\n",
-       "                    \"data\": \"germany_outline\",\n",
-       "                    \"attributeProjection\": null,\n",
-       "                    \"attributeFilters\": null\n",
-       "                }\n",
-       "            }\n",
-       "        },\n",
-       "        \"type\": \"PointInPolygonFilter\"\n",
-       "    },\n",
-       "    \"type\": \"Vector\"\n",
-       "}\n",
-       "</pre></td></tr><tr><th>symbology</th><td align=\"left\">None</td></tr><tr><th>properties</th><td>[]\n",
-       "</td></tr><tr><th>metadata</th><td>{}\n",
-       "</td></tr></tbody></table>"
-      ],
-      "text/plain": [
-       "Layer\n",
-       "name: Ports in Germany\n",
-       "description: Natural Earth Ports point filtered with Germany polygon\n",
-       "id: b75db46e-2b9a-4a86-b33f-bc06a73cd711\n",
-       "provider id: ce5e84db-cbf9-48a2-9a32-d4b7cc56ea74\n",
-       "workflow: {'operator': {'params': {}, 'sources': {'points': {'type': 'OgrSource', 'params': {'data': 'ne_10m_ports', 'attributeProjection': None, 'attributeFilters': None}}, 'polygons': {'type': 'OgrSource', 'params': {'data': 'germany_outline', 'attributeProjection': None, 'attributeFilters': None}}}, 'type': 'PointInPolygonFilter'}, 'type': 'Vector'}\n",
-       "symbology: None\n",
-       "properties: []\n",
-       "metadata: {}"
-      ]
-     },
-     "execution_count": 21,
-     "metadata": {},
-     "output_type": "execute_result"
-    }
-   ],
+   "execution_count": null,
+   "metadata": {},
+   "outputs": [],
    "source": [
     "root_of_layerdb.search(\"ports\")[0].load()"
    ]
